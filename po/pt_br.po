# Brazilian Portuguese translation of Pure Data.
# This file is put in the public domain
#
msgid ""
msgstr ""
"Project-Id-Version: Pure Data 0.43\n"
"Report-Msgid-Bugs-To: pd-dev@iem.at\n"
"POT-Creation-Date: 2017-07-06 18:10+0200\n"
"PO-Revision-Date: 2018-09-11 16:26+0200\n"
"Last-Translator: Alexandre Torres Porres\n"
"Language-Team: \n"
"Language: pt_BR\n"
"MIME-Version: 1.0\n"
"Content-Type: text/plain; charset=UTF-8\n"
"Content-Transfer-Encoding: 8bit\n"
"X-Generator: Poedit 2.1.1\n"

# iemgui
msgid "-------dimensions(digits)(pix):-------"
msgstr "------dimensões(dígitos)(pix):--------"

# iemgui
msgid "--------dimensions(pix)(pix):--------"
msgstr "--------dimensões(pix)(pix):---------"

# iemgui
msgid "----------dimensions(pix):-----------"
msgstr "----------dimensões(pix):------------"

# iemgui
msgid "--------flash-time(ms)(ms):---------"
msgstr "-----tempo-de-piscagem(ms)(ms):------"

# iemgui
msgid "-----------output-range:-----------"
msgstr "---------limite-de-saída:----------"

# iemgui
# iemgui
msgid "------selectable_dimensions(pix):------"
msgstr "----dimensões_selecionáveis(pix):------"

# iemgui
msgid "------visible_rectangle(pix)(pix):------"
msgstr "-----retângulo_visível(pix)(pix):-------"

# iemgui
msgid "bottom:"
msgstr "abaixo:"

# iemgui
msgid "height:"
msgstr "altura:"

# iemgui
msgid "hold:"
msgstr "segurar:"

# iemgui
msgid "intrrpt:"
msgstr "interromper:"

# iemgui
msgid "left:"
msgstr "esquerda:"

# iemgui
msgid "lin"
msgstr "linear"

# iemgui
msgid "log"
msgstr "logarítmico"

# iemgui
msgid "log-height:"
msgstr "altura-do-log:"

# iemgui
msgid "max:"
msgstr "máximo:"

# iemgui
msgid "min:"
msgstr "mínimo:"

# iemgui
msgid "right:"
msgstr "direita:"

# iemgui
msgid "size:"
msgstr "tamanho:"

# iemgui
msgid "top:"
msgstr "topo:"

# iemgui
msgid "value:"
msgstr "valor:"

# iemgui
msgid "width:"
msgstr "largura:"

#, tcl-format
msgid "Do you want to save the changes you made in '%s'?"
msgstr "Você deseja salvar as alterações feitas em '%s'?"

#, tcl-format
msgid "Discard changes to '%s'?"
msgstr "Descartar as mudanças feitas em '%s'?"

msgid "Undo clear"
msgstr "Desfazer limpar"

msgid "Undo connect"
msgstr "Desfazer conectar"

msgid "Undo cut"
msgstr "Desfazer cortar"

msgid "Undo disconnect"
msgstr "Desfazer desconectar"

msgid "Undo duplicate"
msgstr "Desfazer duplicar"

msgid "Undo motion"
msgstr "Desfazer movimentar"

msgid "Undo paste"
msgstr "Desfazer colar"

msgid "Undo typing"
msgstr "Desfazer digitação"

msgid "Redo clear"
msgstr "Refazer limpar"

msgid "Redo connect"
msgstr "Refazer conectar"

msgid "Redo cut"
msgstr "Refazer cortar"

msgid "Redo disconnect"
msgstr "Refazer desconectar"

msgid "Redo duplicate"
msgstr "Refazer duplicar"

msgid "Redo motion"
msgstr "Refazer movimentar"

msgid "Redo paste"
msgstr "Refazer colar"

msgid "Redo typing"
msgstr "Refazer digitação"

msgid "no Pd settings to clear"
msgstr "nenhuma configuração do Pd para limpar"

msgid "removed .pdsettings file"
msgstr "arquivo .pdsettings removido"

msgid "couldn't delete .pdsettings file"
msgstr "impossível deletar arquivo .pdsettings"

msgid "failed to erase Pd settings"
msgstr "falha ao apagar configurações do Pd"

msgid "erased Pd settings"
msgstr "configurações do Pd apagadas"

msgid "no Pd settings to erase"
msgstr "Nenhuma configuração do Pd para apagar"

msgid "skipping loading preferences... Pd seems to have crashed on startup"
msgstr ""
"pulando carregar preferências... o Pd parece ter travado na inicialização"

msgid "(re-save preferences to reinstate them)"
msgstr "(re-salvar preferências para reinstancia-las)"

msgid "File"
msgstr "Arquivo"

msgid "Edit"
msgstr "Editar"

msgid "Put"
msgstr "Inserir"

msgid "Find"
msgstr "Procurar"

msgid "Media"
msgstr "Mídia"

msgid "Window"
msgstr "Janela"

msgid "Help"
msgstr "Ajuda"

msgid "Show &Hidden Files and Directories"
msgstr "Mostrar Diretórios e Arquivos &Escondidos"

msgid "Copy"
msgstr "Copiar"

msgid "Paste"
msgstr "Colar"

msgid "Array Properties"
msgstr "Propriedades do Vetor"

msgid "Array"
msgstr "Vetor"

msgid "Name:"
msgstr "Nome:"

msgid "Size:"
msgstr "Tamanho:"

msgid "Save contents"
msgstr "Salvar conteúdo"

msgid "Draw as:"
msgstr "Desenhar como:"

msgid "Polygon"
msgstr "Polígono"

msgid "Points"
msgstr "Pontos"

msgid "Bezier curve"
msgstr "Curva de Bezier"

msgid "Put array into:"
msgstr "Inserir vetor em:"

msgid "New graph"
msgstr "Novo gráfico"

msgid "Last graph"
msgstr "Último gráfico"

msgid "Options"
msgstr "Opções"

msgid "Open List View..."
msgstr "Abrir Visualização da Lista..."

msgid "Delete array"
msgstr "Excluir vetor"

msgid "Cancel"
msgstr "Cancelar"

msgid "Apply"
msgstr "Aplicar"

msgid "OK"
msgstr "OK"

msgid "Audio Settings"
msgstr "Configurações de Áudio"

msgid "Settings"
msgstr "Configurações"

msgid "Sample rate:"
msgstr "Taxa de amostragem:"

msgid "Delay (msec):"
msgstr "Latência (ms):"

# iemgui
msgid "Block size:"
msgstr "Tamanho do bloco:"

msgid "Use callbacks"
msgstr "Usar callbacks"

msgid "Input Devices"
msgstr "Dispositivos de Entrada"

msgid "Channels:"
msgstr "Canais:"

msgid "Output Devices"
msgstr "Dispositivos de Saída"

msgid "(same as input device)..."
msgstr "(mesmo que o dispositivo de entrada)..."

msgid "Use Multiple Devices"
msgstr "Usar Múltiplos Dispositivos"

msgid "Save All Settings"
msgstr "Salvar Todas as Configurações"

msgid "WARNING: unknown graphme flags received in pdtk_canvas_dialog"
msgstr ""
"AVISO: marcadores 'graphme' desconhecidos recebidos em pdtk_canvas_dialog"

msgid "Canvas Properties"
msgstr "Propriedades da Tela"

msgid "Scale"
msgstr "Escala"

msgid "X units per pixel:"
msgstr "X unidades por pixel:"

msgid "Y units per pixel:"
msgstr "Y unidades por pixel:"

msgid "Appearance on parent patch"
msgstr "Aparência no patch pai"

msgid "Graph-On-Parent"
msgstr "Mostrar Gráfico no Patch Pai"

msgid "Hide object name and arguments"
msgstr "Esconder nome e argumentos"

msgid "Range and size"
msgstr "Amplitude e tamanho"

msgid "X range: from"
msgstr "Amplitude de X: de"

msgid "to"
msgstr "a"

msgid "Margin:"
msgstr "Margem:"

msgid "Y range: from"
msgstr "Amplitude de Y: de"

msgid "Data Properties"
msgstr "Propriedades dos Dados"

#, tcl-format
msgid "Found '%1$s' in %2$s"
msgstr "Encontrado '%1$s' em %2$s"

#, tcl-format
msgid "Couldn't find '%1$s' in %2$s"
msgstr "Não foi possível encontrar '%1$s' em %2$s"

#, tcl-format
msgid "Search in %s for:"
msgstr "Procurar em %s por:"

#, tcl-format
msgid "Showed last '%1$s' in %2$s"
msgstr "Mostrado último '%1$s' em %2$s"

#, tcl-format
msgid "Showing '%1$d' out of %2$d items in %3$s"
msgstr "Mostrando '%1$d' de %2$d ítens em %3$s"

msgid "Pd window"
msgstr "Janela do Pd"

msgid "Match whole word only"
msgstr "Procurar apenas pela palavra inteira"

msgid "Close"
msgstr "Fechar"

#, tcl-format
msgid "%s Font"
msgstr "Fonte %s"

msgid "Font"
msgstr "Fonte"

msgid "Font Size"
msgstr "Tamanho da Fonte"

msgid "Stretch"
msgstr "Esticar"

msgid "X and Y"
msgstr "X e Y"

msgid "X only"
msgstr "Somente X"

msgid "Y only"
msgstr "Somente Y"

msgid "Atom Box Properties"
msgstr "Propriedades da Caixa de Átomos"

msgid "Width:"
msgstr "Largura:"

msgid "Limits"
msgstr "Limites"

msgid "Lower:"
msgstr "Mínimo:"

msgid "Upper:"
msgstr "Máximo:"

msgid "Label"
msgstr "Rótulo"

msgid "Left"
msgstr "Esquerda"

msgid "Right"
msgstr "Direita"

msgid "Top"
msgstr "Acima"

msgid "Bottom"
msgstr "Abaixo"

msgid "Messages"
msgstr "Mensagens"

msgid "Send symbol:"
msgstr "Símbolo de 'send':"

msgid "Receive symbol:"
msgstr "Símbolo de 'receive':"

msgid "Background color"
msgstr "Cor de fundo"

msgid "Foreground color"
msgstr "Cor de frente"

msgid "Label color"
msgstr "Cor do rótulo"

msgid "Init"
msgstr "Com Inicialização"

msgid "No init"
msgstr "Sem inicialização"

msgid "Jump on click"
msgstr "Pular ao clicar"

msgid "Steady on click"
msgstr "Fixo ao clicar"

msgid "Bang"
msgstr "Bang"

msgid "Flash Time (msec)"
msgstr "Tempo de piscagem (ms)"

# iemgui
msgid "Intrrpt:"
msgstr "Interromper:"

# iemgui
msgid "Hold:"
msgstr "Segurar:"

msgid "Toggle"
msgstr "Interruptor"

msgid "Non Zero Value"
msgstr "Valor Ligado (Não Zero)"

# iemgui
msgid "Value:"
msgstr "Valor:"

msgid "Number2"
msgstr "Número2"

msgid "Width (digits):"
msgstr "Largura (dígitos):"

# iemgui
msgid "Height:"
msgstr "Altura:"

msgid "Output Range"
msgstr "Limite de Saída"

# iemgui
msgid "Log height:"
msgstr "Altura-do-log:"

msgid "Vslider"
msgstr "Controle Deslizante Vertical"

msgid "Hslider"
msgstr "Controle Deslizante Horizontal"

msgid "Vradio"
msgstr "Botão Seletor Vertical"

msgid "Num cells:"
msgstr "Número de células:"

msgid "Hradio"
msgstr "Botão Seletor Horizontal"

msgid "VU Meter"
msgstr "Medidor de VU"

msgid "Canvas"
msgstr "Tela"

# iemgui
msgid "Visible Rectangle (pix)"
msgstr "Retângulo Visível (pix)"

#, tcl-format
msgid "%s Properties"
msgstr "Propriedades de %s"

msgid "Parameters"
msgstr "Parâmetros"

msgid "X offset:"
msgstr "Deslocamento eixo X:"

msgid "Y offset:"
msgstr "Deslocamento eixo Y:"

msgid "Colors"
msgstr "Cores"

msgid "Background"
msgstr "Fundo"

msgid "Front"
msgstr "Frente"

msgid "Compose color"
msgstr "Compor cor"

msgid "Test label"
msgstr "Rótulo teste"

msgid "Send a Pd message"
msgstr "Enviar mensagens"

msgid "(use arrow keys for history)"
msgstr "(use setas para histórico)"

msgid "MIDI Settings"
msgstr "Configurações de MIDI"

msgid "ALSA MIDI Settings"
msgstr "Configurações de ALSA MIDI"

msgid "In Ports:"
msgstr "Portas de Entrada:"

msgid "Out Ports:"
msgstr "Portas de Saída:"

msgid "Pd search path for objects, help, fonts, and other files"
msgstr ""
"Caminho de busca do PD para objetos, arquivos de ajuda, fontes e outros"

msgid "Use standard paths"
msgstr "Usar caminhos padrões"

msgid "Verbose"
msgstr "Detalhado"

msgid "Pd Documents Directory"
msgstr "Diretório dos Documentos Pd"

msgid "Browse"
msgstr "Navegar"

msgid "Reset"
msgstr "Resetar"

msgid "Disable"
msgstr "Desabilitar"

msgid "Externals Install Directory"
msgstr "Instalar externals no diretório:"

msgid "Clear"
msgstr "Limpar"

msgid "Choose Pd documents directory:"
msgstr "Escolher diretório dos documentos Pd:"

msgid "Install externals to directory:"
msgstr "Instalar externals no diretório:"

msgid "Add a new path"
msgstr "Adicionar um novo caminho"

msgid "Add new library"
msgstr "Adicionar nova biblioteca"

msgid "Edit library"
msgstr "Editar biblioteca"

msgid "Pd libraries to load on startup"
msgstr "Bibliotecas de Pd para carregar na inicialização"

msgid "Startup flags:"
msgstr "Marcadores de inicialização:"

msgid "Defeat real-time scheduling"
msgstr "Anular agendamento em tempo real"

msgid "Help Browser"
msgstr "Navegador de Ajuda"

msgid "(Tcl) MISSING CLOSE-BRACE '}': "
msgstr "(Tcl) FALTANDO FECHA CHAVES '}': "

msgid "(Tcl) INVALID COMMAND NAME: "
msgstr "(Tcl) NOME DE COMANDO INVÁLIDO: "

msgid "(Tcl) UNHANDLED ERROR: "
msgstr "(Tcl) ERRO NÃO TRATADO:"

#, fuzzy, tcl-format
msgid "installed version [%1$s] > %2$s...skipping!"
msgstr "versão instalada [%1$s] > %2$s...pulando!"

#, fuzzy, tcl-format
msgid "installed version [%1$s] < %2$s...overwriting!"
msgstr "versão instalada [%1$s] < %2$s...sobrescrevendo!"

#, fuzzy, tcl-format
msgid "installed version [%1$s] == %2$s...skipping!"
msgstr "versão instalada [%1$s] == %2$s...pulando!"

#, fuzzy, tcl-format
msgid "successfully unzipped %1$s into %2$s"
msgstr "%1$s descompactado em %2$s com sucesso."

#, fuzzy
msgid "unable to extract package automatically"
msgstr "incapaz de extrair o pacote automaticamente"

#, fuzzy
msgid "please perform the following steps manually:"
msgstr "por favor realize os seguintes passos manualmente:"

#, fuzzy, tcl-format
msgid "1. unzip %s"
msgstr "1. descompactar %s"

#, fuzzy, tcl-format
msgid "2. copy the contents into %s"
msgstr "2. copiar o conteúdo para %s"

#, tcl-format
<<<<<<< HEAD
msgid "uninstalling '%s'"
msgstr ""

#, fuzzy, tcl-format
msgid "uninstalling %1$s from %2$s failed!"
msgstr "instalar %1$s em %2$s?"
=======
msgid "[deken] uninstalling '%s'"
msgstr "[deken] desinstalando '%s'"

#, tcl-format
msgid "Uninstalling %1$s from %2$s failed!"
msgstr "Falha ao desinstalar %1$s de %2$s!"
>>>>>>> a9117a03

#, fuzzy, tcl-format
msgid "deken-plugin.tcl (Pd externals search) loaded from %s"
msgstr "deken-plugin.tcl (busca de externals Pd) carregado de %s"

#, fuzzy, tcl-format
msgid "platform detected: %s"
msgstr "platforma detectada: %s"

#, fuzzy, tcl-format
<<<<<<< HEAD
msgid "platform re-detected: %s"
msgstr "platforma detectada: %s"
=======
msgid "[deken] Platform re-detected: %s"
msgstr "[deken] Platforma redetectada: %s"
>>>>>>> a9117a03

msgid "Show all"
msgstr "Mostrar todos"

msgid "Search"
msgstr "Procurar"

msgid "To get a list of all available externals, try an empty search."
msgstr ""
"Para receber uma lista com todos os externals disponíveis, tente uma busca "
"vazia."

msgid "Find externals"
msgstr "Procurar por externals"

msgid "Only install externals uploaded by people you trust."
msgstr "Instale apenas externals enviados por quem você confia."

msgid "Preferences"
msgstr "Preferências"

#, fuzzy
msgid "Installation options:"
msgstr "Instalar externals em:"

msgid "Try to remove libraries before (re)installing them?"
msgstr "Tentar remover bibliotecas antes de reinstala-las?"

msgid "Show README of newly installed libraries (if present)?"
msgstr "Mostrar README de bibliotecas recém instaladas (se presente)?"

msgid "Should newly installed libraries be added to Pd's search path?"
msgstr "Bibliotecas recém instaladas devem ser adicionadas aos caminhos de busca do Pd?"

msgid "Platform settings:"
msgstr "Configurações de platforma"

#, tcl-format
msgid "Default platform: %s"
msgstr "Plataforma padrão: %s"

msgid "User-defined platform:"
msgstr "platforma definida pelo usuário"

msgid "Hide foreign architectures?"
msgstr "Esconder arquiteturas estrangeiras?"

#, tcl-format
msgid "Deken %s Preferences"
msgstr "Deken %s Preferências"

#, fuzzy
msgid "start searching for externals..."
msgstr "procurando por externals..."

#, fuzzy, tcl-format
msgid "online? %s"
msgstr "você está online? %s"

msgid "Are you online?"
msgstr "Você está online?"

msgid "Unable to perform search."
msgstr "Incapaz de realizar busca."

#, fuzzy
msgid "no matching externals found"
msgstr "nenhum external encontrado"

#, fuzzy
msgid "try using the full name e.g. 'freeverb'"
msgstr "tente usar o nome completo (como 'freeverb')"

msgid "No matching externals found."
msgstr "Nenhum external encontrado."

msgid "Please select a (writable) installation directory!"
msgstr "Por favor escolha um diretório de instalação com permissão de escrita!"

#, tcl-format
msgid "Install %1$s to %2$s?"
msgstr "Instalar %1$s em %2$s?"

#, fuzzy, tcl-format
msgid ""
"commencing downloading of:\n"
"%1$s\n"
"into %2$s..."
msgstr ""
"começando a baixar:\n"
"%1$s\n"
"em %2$s..."

#, fuzzy
msgid "... aborting"
msgstr "... abortando"

#, fuzzy, tcl-format
msgid "unable to add %s to search paths"
msgstr "incapaz de adicionar %s aos caminhos de busca"

#, tcl-format
msgid "Add %s to the Pd search paths?"
msgstr "Adicionar %s aos caminhos de busca do Pd?"

#, fuzzy, tcl-format
msgid "added %s to search paths"
msgstr "%s adicionado aos caminhos de busca"

#, fuzzy, tcl-format
msgid "unable to download from %1$s [%2$s]"
msgstr "incapaz de baixar de %1$s [%2$s]"

#, fuzzy, tcl-format
msgid "unable to remove stray file %s"
msgstr "incapaz de remover arquivo %s"

#, fuzzy, tcl-format
msgid "unable to rename downloaded file to %s"
msgstr "incapaz de renomear o arquivo baixado para %s"

#, tcl-format
msgid "searching for '%s'"
msgstr "procurando por '%s'"

#, fuzzy
msgid "unable to perform search"
msgstr "incapaz de realizar busca"

#, tcl-format
msgid "Uploaded by %1$s @ %2$s"
msgstr "Enviado por '%1$s' em %2$s"

msgid "Install package"
msgstr "Instalar pacote"

msgid "Open webpage"
msgstr "Abrir página da web"

msgid "_"
msgstr ""

#, tcl-format
msgid ""
"Do you want Pd to create a documents directory for patches and external "
"libraries?\n"
"\n"
"Location: %s\n"
"\n"
"You can change or disable this later in the Path preferences."
msgstr ""
"Você quer criar um diretório de documentos para patches e bibliotecas de "
"externals?\n"
"\n"
"Localização: %s\n"
"\n"
"Você pode mudar ou desabilitar posteriormente em Preferências/Caminho de "
"busca."

#, tcl-format
msgid ""
"Pd documents directory cannot be found:\n"
"\n"
"%s\n"
"\n"
"Choose a new location?"
msgstr ""
"Diretórios de documentos Pd não pôde ser encontrado:\n"
"\n"
"%s\n"
"\n"
"Escolher uma nova localização?"

#, fuzzy, tcl-format
msgid "couldn't create Pd documents directory: %s\n"
msgstr "impossível criar diretório de documentos Pd: %s\n"

#, fuzzy, tcl-format
msgid "couldn't create \"externals\" directory in: %s\n"
msgstr "impossível criar diretório \"externals\" em: %s\n"

msgid "About Pd"
msgstr "Sobre o Pd"

msgid "Save"
msgstr "Salvar"

msgid "Save As..."
msgstr "Salvar Como..."

msgid "Print..."
msgstr "Imprimir..."

msgid "Paste Replace"
msgstr "Colar Substituir"

msgid "Duplicate"
msgstr "Duplicar"

msgid "Zoom In"
msgstr "Ampliar Zoom"

msgid "Zoom Out"
msgstr "Reduzir Zoom"

msgid "Tidy Up"
msgstr "Organizar"

msgid "(Dis)Connect Selection"
msgstr "(Des)Conectar Seleção"

msgid "Triggerize"
msgstr ""

msgid "Edit Mode"
msgstr "Modo de Edição"

msgid "Undo"
msgstr "Desfazer"

msgid "Redo"
msgstr "Refazer"

msgid "List of objects..."
msgstr "Lista de objetos..."

msgid "New"
msgstr "Novo"

msgid "Open"
msgstr "Abrir"

msgid "Message..."
msgstr "Mensagem..."

msgid "Cut"
msgstr "Cortar"

msgid "Select All"
msgstr "Selecionar Tudo"

msgid "Clear Console"
msgstr "Limpar Console"

msgid "Object"
msgstr "Objeto"

msgid "Message"
msgstr "Mensagem"

msgid "Number"
msgstr "Número"

msgid "Symbol"
msgstr "Símbolo"

msgid "Comment"
msgstr "Comentário"

msgid "Graph"
msgstr "Gráfico"

msgid "Find..."
msgstr "Procurar..."

msgid "Find Again"
msgstr "Procurar Novamente"

msgid "Find Last Error"
msgstr "Procurar Último Erro"

msgid "DSP On"
msgstr "DSP Ligado"

msgid "DSP Off"
msgstr "DSP Desligado"

msgid "Test Audio and MIDI..."
msgstr "Testar Áudio e MIDI..."

msgid "Load Meter"
msgstr "Medidor de CPU"

msgid "Audio Settings..."
msgstr "Configurações de Áudio..."

msgid "MIDI Settings..."
msgstr "Configurações de MIDI..."

msgid "Minimize"
msgstr "Minimizar"

msgid "Zoom"
msgstr "Zoom"

msgid "Bring All to Front"
msgstr "Trazer Todas para Frente"

msgid "Next Window"
msgstr "Próxima Janela"

msgid "Previous Window"
msgstr "Janela Anterior"

msgid "Parent Window"
msgstr "Janela Mãe"

msgid "HTML Manual..."
msgstr "Manual em HTML..."

msgid "Browser..."
msgstr "Navegador..."

msgid "puredata.info"
msgstr "puredata.info"

msgid "Report a bug"
msgstr "Reportar falha (bug)"

msgid "Clear Menu"
msgstr "Limpar Menu"

msgid ""
"Delete all preferences?\n"
"(takes effect when Pd is restarted)"
msgstr ""
"Deletar todas as preferências?\n"
"(faz efeito quando o Pd é reiniciado)"

msgid "Path..."
msgstr "Caminho de busca..."

msgid "Startup..."
msgstr "Inicialização..."

msgid "Audio..."
msgstr "Configurações de Áudio..."

msgid "MIDI..."
msgstr "Configurações de MIDI..."

msgid "Zoom New Windows"
msgstr "Amplicar Zoom em Novas Janelas"

msgid "Save All Preferences"
msgstr "Salvar Todas as Preferências"

msgid "Save to..."
msgstr "Salvar em..."

msgid "Load from..."
msgstr "Carregar de..."

msgid "Forget All..."
msgstr "Esquecer Todas..."

msgid "Open Recent"
msgstr "Abrir Recente"

msgid "Quit"
msgstr "Sair"

msgid "Properties"
msgstr "Propriedades"

msgid "Audio on"
msgstr "Áudio ligado"

msgid "Audio off"
msgstr "Áudio desligado"

msgid "(Tcl) MISSING CLOSE-BRACKET ']': "
msgstr "(Tcl) FALTANDO FECHA COLCHETES ']': "

msgid "Tcl:"
msgstr "Tcl:"

msgid "Pd"
msgstr "Pd"

msgid "DSP"
msgstr "DSP"

msgid "Audio I/O error"
msgstr "Erro de Entrada/Saída de áudio"

msgid "Log:"
msgstr "Log:"

msgid "fatal"
msgstr "fatal"

msgid "error"
msgstr "erro"

msgid "normal"
msgstr "normal"

msgid "debug"
msgstr "debugar"

msgid "all"
msgstr "todos"

msgid "New..."
msgstr "Novo..."

msgid "Edit..."
msgstr "Editar..."

msgid "Delete"
msgstr "Deletar"

#, fuzzy, tcl-format
msgid "ignoring '%s': doesn't exist"
msgstr "ignorando '%s': não existe"

#, fuzzy, tcl-format
msgid "ignoring '%s': doesn't look like a Pd file"
msgstr "ignorando '%s': não parece ser um arquivo de Pd válido"

#~ msgid "Unable to perform search. Are you online?"
#~ msgstr "Incapaz de realizar busca. Você está online?"

#~ msgid "for:"
#~ msgstr "por:"

#~ msgid "Discard changes to this window??"
#~ msgstr "Descartar mudanças feitas nesta janela??"

#~ msgid "Max Text Files"
#~ msgstr "Arquivos de Texto Max"

#~ msgid "Signal"
#~ msgstr "Sinal"

#~ msgid "Input device 2:"
#~ msgstr "Dispositivo de entrada 2:"

#~ msgid "Routing"
#~ msgstr "Roteamento"

#~ msgid "Send (Ctrl s)"
#~ msgstr "Enviar (Ctrl s)"

#~ msgid "IN"
#~ msgstr "ENTRADA"

#~ msgid "Max Patch Files (.pat)"
#~ msgstr "Arquivos de Patch Max (.pat)"

#~ msgid "OUT"
#~ msgstr "SAÍDA"

#~ msgid "DIO"
#~ msgstr "DIO"

#~ msgid "Sampling"
#~ msgstr "Amostragem"

#~ msgid "Use multiple ALSA devices"
#~ msgstr "Usar múltiplos dispositivos ALSA"

#~ msgid "Preferences..."
#~ msgstr "Preferências..."

#~ msgid "Close this window??"
#~ msgstr "Fechar esta janela??"

#~ msgid "Font Properties"
#~ msgstr "Propriedades da Fonte"

#~ msgid "really quit?"
#~ msgstr "deseja realmente sair?"

#~ msgid "Input device 4:"
#~ msgstr "Dispositivo de entrada 4:"

#~ msgid "Output device 3:"
#~ msgstr "Dispositivo de saída 3:"

#~ msgid "Generators"
#~ msgstr "Geradores"

#~ msgid "GUI"
#~ msgstr "GUI"

#~ msgid "Max Patch Files"
#~ msgstr "Arquivos de Patch Max"

#~ msgid "WARNING: Font weight '%s' not found, using default (%s)"
#~ msgstr "AVISO: Peso de fonte '%s' não encontrado, usando o padrão (%s)"

#~ msgid "Text Editor"
#~ msgstr "Editor de Texto"

#~ msgid "Toggle Console"
#~ msgstr "Ativar Console"

#~ msgid "Output device 4:"
#~ msgstr "Dispositivo de saída 4:"

#~ msgid "Untitled"
#~ msgstr "Sem título"

#~ msgid "Max Text Files (.mxt)"
#~ msgstr "Arquivos de Texto Max (.mxt)"

#~ msgid "WARNING: Font family '%s' not found, using default (%s)"
#~ msgstr "AVISO: Família de fonte '%s' não encontrada, usando a padrão (%s)"

#~ msgid "Math"
#~ msgstr "Matemática"

#~ msgid "OK (Ctrl t)"
#~ msgstr "OK (Ctrl t)"

#~ msgid "Others"
#~ msgstr "Outros"

#~ msgid "Input device 3:"
#~ msgstr "Dispositivo de entrada 3:"

#~ msgid "Output device 2:"
#~ msgstr "Dispositivo de saída 2:"

#~ msgid "WARNING: %s failed to find font size (%s) that fits into %sx%s!"
#~ msgstr ""
#~ "AVISO: %s Falha ao procurar tamanho de fonte (%s) que caiba em %sx%s!"

#~ msgid "ERROR: 'pd' never showed up, 'pd-gui' quitting!"
#~ msgstr "ERRO: 'pd' nunca apareceu, 'pd-gui' fechando!"

#~ msgid "I/O"
#~ msgstr "Entrada/Saída"

#~ msgid "Send Message..."
#~ msgstr "Enviar Mensagem..."

#~ msgid "ERROR: %s failed to find font size (%s) that fits into %sx%s!"
#~ msgstr ""
#~ "ERRO: %s Falha ao procurar tamanho de fonte (%s) que caiba em %sx%s!"

#~ msgid "Pd Files"
#~ msgstr "Arquivos de Pd"

#~ msgid "Filters"
#~ msgstr "Filtros"

#~ msgid "Associated Files"
#~ msgstr "Arquivos Associados"<|MERGE_RESOLUTION|>--- conflicted
+++ resolved
@@ -669,21 +669,12 @@
 msgstr "2. copiar o conteúdo para %s"
 
 #, tcl-format
-<<<<<<< HEAD
 msgid "uninstalling '%s'"
-msgstr ""
+msgstr "desinstalando '%s'"
 
 #, fuzzy, tcl-format
 msgid "uninstalling %1$s from %2$s failed!"
-msgstr "instalar %1$s em %2$s?"
-=======
-msgid "[deken] uninstalling '%s'"
-msgstr "[deken] desinstalando '%s'"
-
-#, tcl-format
-msgid "Uninstalling %1$s from %2$s failed!"
-msgstr "Falha ao desinstalar %1$s de %2$s!"
->>>>>>> a9117a03
+msgstr "falha ao desinstalar %1$s de %2$s!"
 
 #, fuzzy, tcl-format
 msgid "deken-plugin.tcl (Pd externals search) loaded from %s"
@@ -694,13 +685,8 @@
 msgstr "platforma detectada: %s"
 
 #, fuzzy, tcl-format
-<<<<<<< HEAD
 msgid "platform re-detected: %s"
-msgstr "platforma detectada: %s"
-=======
-msgid "[deken] Platform re-detected: %s"
-msgstr "[deken] Platforma redetectada: %s"
->>>>>>> a9117a03
+msgstr "platforma redetectada: %s"
 
 msgid "Show all"
 msgstr "Mostrar todos"
