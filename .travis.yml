--- conflicted
+++ resolved
@@ -19,11 +19,7 @@
         ## which branches are submitted to coverity scan (all)
         - COVERITY_SCAN_BRANCH_PATTERN=".*"
         - COVERITY_SCAN_BUILD_COMMAND="make"
-<<<<<<< HEAD
-        - CONFIGURE_FLAGS="--enable-libpd --enable-libpd-utils"
-=======
         - CONFIGURE_FLAGS="--enable-jack --enable-libpd --enable-libpd-utils"
->>>>>>> 9a015603
 
 
 ## build-matrix that builds on both gcc and clang.
