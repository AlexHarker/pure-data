#N canvas 408 23 772 529 12;
#X msg 246 277 \; pd dsp 1;
#X msg 60 253 1;
#X msg 67 277 0;
#X obj 514 390 print didit;
#X obj 177 390 env~ 16384;
#X floatatom 177 415 0 0 0 0 - - -;
#X msg 73 302 print;
#X obj 60 420 dac~;
#X obj 264 390 env~ 16384;
#X floatatom 264 414 0 0 0 0 - - -;
#X obj 60 335 readsf~ 4 1e+06, f 63;
#X obj 348 390 env~ 16384;
#X floatatom 348 413 0 0 0 0 - - -;
#X obj 431 390 env~ 16384;
#X floatatom 431 414 0 0 0 0 - - -;
#X msg 49 226 open ../sound/bell.aiff 0 200 4 2 b;
#X obj 119 390 *~ 0.1;
#X obj 60 390 *~ 0.1;
#X msg 37 203 open ../sound/bell.aiff;
#X text 512 426 when the soundfile is done.;
#X text 46 53 The readsf~ object reads a soundfile into its signal
outputs. You must open the soundfile in advance (a couple of seconds
before you'll need it) using the "open" message. The object immediately
starts reading from the file \, but output will only appear after you
send a "1" to start playback. A "0" stops it., f 75;
<<<<<<< HEAD
#X text 46 130 The wave \, aiff \, and nextstep formats are parsed
automatically \, although only 2- 3- and 4- byte samples are accepted
(4 bytes implies floating point and is not available in aiff format.)
, f 75;
#X text 502 470 Updated for Pd version 0.37;
=======
>>>>>>> 0061a083
#X obj 153 468 soundfiler;
#X text 74 468 see also:;
#X obj 234 468 readsf~;
#X text 91 252 1 starts playback;
#X text 99 278 0 stops it;
#X obj 49 16 readsf~;
#X text 105 17 - read a soundfile;
#X text 318 195 Open takes a filename \, an onset in sample frames
\, and \, as an override \, you may also supply a header size to skip
\, a number of channels \, bytes per sample \, and endianness., f
43;
#X text 524 312 Optional arguments:;
#X text 511 412 The last outlet gives a "bang";
#X text 502 470 Updated for version 0.51;
#X text 524 333 number of channels \; per channel buffer size in bytes
;
#X text 46 129 The wave \, aiff \, caf \, and next formats are parsed
automatically \, although only uncompressed 2- or 3-byte integer ("pcm")
and 4-byte floating point samples are accepted., f 75;
#X connect 1 0 10 0;
#X connect 2 0 10 0;
#X connect 4 0 5 0;
#X connect 6 0 10 0;
#X connect 8 0 9 0;
#X connect 10 0 4 0;
#X connect 10 0 17 0;
#X connect 10 1 8 0;
#X connect 10 1 16 0;
#X connect 10 2 11 0;
#X connect 10 2 16 0;
#X connect 10 3 13 0;
#X connect 10 3 17 0;
#X connect 10 4 3 0;
#X connect 11 0 12 0;
#X connect 13 0 14 0;
#X connect 15 0 10 0;
#X connect 16 0 7 1;
#X connect 17 0 7 0;
#X connect 18 0 10 0;<|MERGE_RESOLUTION|>--- conflicted
+++ resolved
@@ -24,14 +24,6 @@
 before you'll need it) using the "open" message. The object immediately
 starts reading from the file \, but output will only appear after you
 send a "1" to start playback. A "0" stops it., f 75;
-<<<<<<< HEAD
-#X text 46 130 The wave \, aiff \, and nextstep formats are parsed
-automatically \, although only 2- 3- and 4- byte samples are accepted
-(4 bytes implies floating point and is not available in aiff format.)
-, f 75;
-#X text 502 470 Updated for Pd version 0.37;
-=======
->>>>>>> 0061a083
 #X obj 153 468 soundfiler;
 #X text 74 468 see also:;
 #X obj 234 468 readsf~;
