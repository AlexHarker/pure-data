<<<<<<< HEAD
#N canvas 384 230 1043 612 12;
#N canvas 0 22 450 300 (subpatch) 0;
#X array array1 77971 float 0;
#X coords 0 1 77970 -1 300 100 1;
#X restore 32 489 graph;
#N canvas 0 22 450 300 (subpatch) 0;
#X array array2 155944 float 0;
#X coords 0 1 155943 -1 300 100 1;
#X restore 341 489 graph;
#X obj 49 324 soundfiler;
#X msg 73 252 write -aiff /tmp/foo1 array2;
#X msg 46 157 read ../sound/bell.aiff array2;
#X msg 62 204 read -raw 128 2 2 b ../sound/bell.aiff array1 array2
=======
#N canvas 348 93 1042 671 12;
#N canvas 0 22 450 300 (subpatch) 0;
#X array array1 77971 float 0;
#X coords 0 1 77970 -1 300 100 1;
#X restore 18 508 graph;
#N canvas 0 22 450 300 (subpatch) 0;
#X array array2 155944 float 0;
#X coords 0 1 155943 -1 300 100 1;
#X restore 326 508 graph;
#X obj 10 358 soundfiler;
#X msg 24 286 write -aiff /tmp/foo1 array2;
#X msg 8 152 read ../sound/bell.aiff array2;
#X msg 17 199 read -raw 128 2 2 b ../sound/bell.aiff array1 array2
>>>>>>> 7f0c9f19
;
#X text 548 17 When reading you can leave soundfiler to figure out
which of the three known soundfile formats the file belongs to or override
all header information using the "-raw" flag.;
<<<<<<< HEAD
#X text 558 76 Flags for reading:;
#X text 574 94 -skip <sample frames to skip in file>;
#X floatatom 49 348 0 0 0 0 - - -;
#X msg 54 180 read -resize ../sound/bell.aiff array2;
#X msg 82 298 write -nextstep -bytes 4 /tmp/foo3 array1 array2;
#X msg 78 275 write -wave -nframes 10000 /tmp/foo2 array2;
#X text 331 178 ...optionally resize;
#X text 270 222 ...or even overriding everything;
#X text 283 252 write a file;
#X text 428 299 write stereo;
#X text 31 46 The soundfiler object reads and writes floating point
=======
#X text 558 70 Flags for reading:;
#X text 574 88 -skip <sample frames to skip in file>;
#X floatatom 10 382 0 0 0 0 - - -;
#X msg 15 175 read -resize ../sound/bell.aiff array2;
#X msg 24 333 write -nextstep -bytes 4 /tmp/foo3 array1 array2;
#X msg 23 310 write -wave -nframes 10000 /tmp/foo2 array2;
#X text 299 176 ...optionally resize;
#X text 290 285 write a file;
#X text 359 356 write stereo;
#X text 9 31 The soundfiler object reads and writes floating point
>>>>>>> 7f0c9f19
arrays to binary soundfiles which may contain 2 or 3 byte fixed point
or 4 byte floating point samples in wave \, aiff \, or next formats
(no floating point aiff \, though.). The number of channels of the
soundfile need not match the number of arrays given (extras are dropped
and unsupplied channels are zeroed out.), f 64;
#X text 575 149 -raw <headersize> <channels> <bytespersample> <endianness>
;
<<<<<<< HEAD
#X text 594 167 This causes all header information to be ignored. Endianness
=======
#X text 606 161 This causes all header information to be ignored. Endianness
>>>>>>> 7f0c9f19
is "l" ("little") for Intel machines or "b" ("big") for PPC Macintoshes.
You can give "n" (natural) to take the byte order your machine prefers.
;
#X text 575 112 -resize;
#X text 575 130 -maxsize <maximum number of samples we can resize to>
;
<<<<<<< HEAD
#X text 560 238 Flags for writing:;
#X text 575 259 -wave \, -nextstep \, -aiff;
#X text 576 278 -big \, -little (nextstep only!);
#X text 575 300 -skip <number of sample frames to skip in array>;
#X text 576 322 -nframes <maximum number to write>;
#X text 577 366 -normalize;
#X text 576 344 -bytes <2 \, 3 \, or 4>;
#X text 577 417 The number of channels is limited to 64;
#X obj 748 486 tabwrite~;
#X obj 748 510 tabread4~;
#X obj 853 464 tabplay~;
#X obj 853 511 writesf~;
#X obj 853 488 readsf~;
#X text 576 386 -rate <sample rate>;
#X obj 116 349 print;
#X text 748 462 See also:;
#X text 36 384 Left outlet outputs the number of samples.;
#X text 263 157 read a file to zero or more arrays;
#X text 38 409 Right outlet outputs info as a list: samplerate \, headersize
\, num channels \, bytespersample \, & endianness ("b" or "l"). If
no array name is given \, no samples are read but the info is provided
anyway., f 67;
#X text 731 555 updated for Pd version 0.49;
#X obj 30 15 soundfiler;
#X text 108 14 - read and write soundfiles to arrays;
#X connect 2 0 9 0;
=======
#X text 643 322 Flags for writing:;
#X text 658 343 -wave \, -nextstep \, -aiff;
#X text 659 362 -big \, -little (nextstep only!);
#X text 658 384 -skip <number of sample frames to skip in array>;
#X text 659 406 -nframes <maximum number to write>;
#X text 660 450 -normalize;
#X text 659 428 -bytes <2 \, 3 \, or 4>;
#X text 640 501 The number of channels is limited to 64;
#X obj 707 553 tabwrite~;
#X obj 707 577 tabread4~;
#X obj 812 531 tabplay~;
#X obj 812 578 writesf~;
#X obj 812 555 readsf~;
#X text 659 470 -rate <sample rate>;
#X obj 87 383 print;
#X text 707 529 See also:;
#X text 10 405 Left outlet outputs the number of samples.;
#X text 251 152 read a file to zero or more arrays;
#X text 15 426 Right outlet outputs info as a list: samplerate \, headersize
\, num channels \, bytespersample \, & endianness ("b" or "l"). If
no array name is given \, no samples are read but the info is provided
anyway.;
#X text 390 196 ...override header;
#X msg 26 227 read -ascii table.txt array1;
#X text 711 611 updated for Pd version 0.51;
#X text 576 226 -ascii - read a file containing ascii numbers. May
be combined with -resize. Newlines in the file are ignored \; non-numeric
fields are replaced by zero. If multiple arrays are specified \, the
first elements of each array should come first in the file \, followed
by all the second elements and so on.;
#X text 239 226 ... read from an ascii file, f 32;
#X connect 2 0 10 0;
>>>>>>> 7f0c9f19
#X connect 2 1 36 0;
#X connect 3 0 2 0;
#X connect 4 0 2 0;
#X connect 5 0 2 0;
#X connect 10 0 2 0;
#X connect 11 0 2 0;
<<<<<<< HEAD
#X connect 12 0 2 0;
=======
#X connect 12 0 2 0;
#X connect 13 0 2 0;
#X connect 42 0 2 0;
>>>>>>> 7f0c9f19
<|MERGE_RESOLUTION|>--- conflicted
+++ resolved
@@ -1,18 +1,3 @@
-<<<<<<< HEAD
-#N canvas 384 230 1043 612 12;
-#N canvas 0 22 450 300 (subpatch) 0;
-#X array array1 77971 float 0;
-#X coords 0 1 77970 -1 300 100 1;
-#X restore 32 489 graph;
-#N canvas 0 22 450 300 (subpatch) 0;
-#X array array2 155944 float 0;
-#X coords 0 1 155943 -1 300 100 1;
-#X restore 341 489 graph;
-#X obj 49 324 soundfiler;
-#X msg 73 252 write -aiff /tmp/foo1 array2;
-#X msg 46 157 read ../sound/bell.aiff array2;
-#X msg 62 204 read -raw 128 2 2 b ../sound/bell.aiff array1 array2
-=======
 #N canvas 348 93 1042 671 12;
 #N canvas 0 22 450 300 (subpatch) 0;
 #X array array1 77971 float 0;
@@ -26,24 +11,11 @@
 #X msg 24 286 write -aiff /tmp/foo1 array2;
 #X msg 8 152 read ../sound/bell.aiff array2;
 #X msg 17 199 read -raw 128 2 2 b ../sound/bell.aiff array1 array2
->>>>>>> 7f0c9f19
 ;
-#X text 548 17 When reading you can leave soundfiler to figure out
+#X text 8 8 SOUNDFILER - read and write soundfiles to arrays;
+#X text 548 11 When reading you can leave soundfiler to figure out
 which of the three known soundfile formats the file belongs to or override
 all header information using the "-raw" flag.;
-<<<<<<< HEAD
-#X text 558 76 Flags for reading:;
-#X text 574 94 -skip <sample frames to skip in file>;
-#X floatatom 49 348 0 0 0 0 - - -;
-#X msg 54 180 read -resize ../sound/bell.aiff array2;
-#X msg 82 298 write -nextstep -bytes 4 /tmp/foo3 array1 array2;
-#X msg 78 275 write -wave -nframes 10000 /tmp/foo2 array2;
-#X text 331 178 ...optionally resize;
-#X text 270 222 ...or even overriding everything;
-#X text 283 252 write a file;
-#X text 428 299 write stereo;
-#X text 31 46 The soundfiler object reads and writes floating point
-=======
 #X text 558 70 Flags for reading:;
 #X text 574 88 -skip <sample frames to skip in file>;
 #X floatatom 10 382 0 0 0 0 - - -;
@@ -54,53 +26,20 @@
 #X text 290 285 write a file;
 #X text 359 356 write stereo;
 #X text 9 31 The soundfiler object reads and writes floating point
->>>>>>> 7f0c9f19
 arrays to binary soundfiles which may contain 2 or 3 byte fixed point
 or 4 byte floating point samples in wave \, aiff \, or next formats
 (no floating point aiff \, though.). The number of channels of the
 soundfile need not match the number of arrays given (extras are dropped
-and unsupplied channels are zeroed out.), f 64;
-#X text 575 149 -raw <headersize> <channels> <bytespersample> <endianness>
+and unsupplied channels are zeroed out.);
+#X text 575 143 -raw <headersize> <channels> <bytespersample> <endianness>
 ;
-<<<<<<< HEAD
-#X text 594 167 This causes all header information to be ignored. Endianness
-=======
 #X text 606 161 This causes all header information to be ignored. Endianness
->>>>>>> 7f0c9f19
 is "l" ("little") for Intel machines or "b" ("big") for PPC Macintoshes.
 You can give "n" (natural) to take the byte order your machine prefers.
 ;
-#X text 575 112 -resize;
-#X text 575 130 -maxsize <maximum number of samples we can resize to>
+#X text 575 106 -resize;
+#X text 575 124 -maxsize <maximum number of samples we can resize to>
 ;
-<<<<<<< HEAD
-#X text 560 238 Flags for writing:;
-#X text 575 259 -wave \, -nextstep \, -aiff;
-#X text 576 278 -big \, -little (nextstep only!);
-#X text 575 300 -skip <number of sample frames to skip in array>;
-#X text 576 322 -nframes <maximum number to write>;
-#X text 577 366 -normalize;
-#X text 576 344 -bytes <2 \, 3 \, or 4>;
-#X text 577 417 The number of channels is limited to 64;
-#X obj 748 486 tabwrite~;
-#X obj 748 510 tabread4~;
-#X obj 853 464 tabplay~;
-#X obj 853 511 writesf~;
-#X obj 853 488 readsf~;
-#X text 576 386 -rate <sample rate>;
-#X obj 116 349 print;
-#X text 748 462 See also:;
-#X text 36 384 Left outlet outputs the number of samples.;
-#X text 263 157 read a file to zero or more arrays;
-#X text 38 409 Right outlet outputs info as a list: samplerate \, headersize
-\, num channels \, bytespersample \, & endianness ("b" or "l"). If
-no array name is given \, no samples are read but the info is provided
-anyway., f 67;
-#X text 731 555 updated for Pd version 0.49;
-#X obj 30 15 soundfiler;
-#X text 108 14 - read and write soundfiles to arrays;
-#X connect 2 0 9 0;
-=======
 #X text 643 322 Flags for writing:;
 #X text 658 343 -wave \, -nextstep \, -aiff;
 #X text 659 362 -big \, -little (nextstep only!);
@@ -133,17 +72,11 @@
 by all the second elements and so on.;
 #X text 239 226 ... read from an ascii file, f 32;
 #X connect 2 0 10 0;
->>>>>>> 7f0c9f19
 #X connect 2 1 36 0;
 #X connect 3 0 2 0;
 #X connect 4 0 2 0;
 #X connect 5 0 2 0;
-#X connect 10 0 2 0;
 #X connect 11 0 2 0;
-<<<<<<< HEAD
-#X connect 12 0 2 0;
-=======
 #X connect 12 0 2 0;
 #X connect 13 0 2 0;
-#X connect 42 0 2 0;
->>>>>>> 7f0c9f19
+#X connect 42 0 2 0;