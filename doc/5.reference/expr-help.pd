--- conflicted
+++ resolved
@@ -1,8 +1,4 @@
-<<<<<<< HEAD
 #N canvas 609 48 691 672 12;
-=======
-#N canvas 519 29 747 690 12;
->>>>>>> 72380146
 #X declare -stdpath ./;
 #N canvas 556 54 810 635 Arrays 0;
 #N canvas 0 50 450 300 (subpatch) 0;
