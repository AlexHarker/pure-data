
package provide dialog_startup 0.1

package require scrollboxwindow

namespace eval dialog_startup {
    variable defeatrt_flag 0

    namespace export pdtk_startup_dialog
}

########## pdtk_startup_dialog -- dialog window for startup options #########
# Create a simple modal window with an entry widget
# for editing/adding a startup command
# (the next-best-thing to in-place editing)
proc ::dialog_startup::chooseCommand { prompt initialValue } {
    global cmd
    set cmd $initialValue

    toplevel .inputbox -class DialogWindow
    wm title .inputbox $prompt
    wm group .inputbox .
    wm minsize .inputbox 450 30
    wm resizable .inputbox 0 0
    wm geom .inputbox "450x30"
    # not all Tcl/Tk versions or platforms support -topmost, so catch the error
    catch {wm attributes $mytoplevel -topmost 1}

    button .inputbox.button -text [_ "OK"] -command { destroy .inputbox } \
        -width [::msgcat::mcmax [_ "OK"]]

    entry .inputbox.entry -width 50 -textvariable cmd
    pack .inputbox.button -side right
    bind .inputbox.entry <KeyPress-Return> { destroy .inputbox }
    bind .inputbox.entry <KeyPress-Escape> { destroy .inputbox }
    pack .inputbox.entry -side right -expand 1 -fill x -padx 2m

    raise .inputbox
    focus .inputbox.entry
    wm transient .inputbox
    grab .inputbox
    tkwait window .inputbox

    return $cmd
}

proc ::dialog_startup::cancel {mytoplevel} {
    ::scrollboxwindow::cancel $mytoplevel
}

proc ::dialog_startup::ok {mytoplevel} {
    ::scrollboxwindow::ok $mytoplevel dialog_startup::commit
}

proc ::dialog_startup::add {} {
    return [chooseCommand [_ "Add new library"] ""]
}

proc ::dialog_startup::edit { current_library } {
    return [chooseCommand [_ "Edit library"] $current_library]
}

proc ::dialog_startup::commit { new_startup } {
    variable defeatrt_button
    set ::startup_libraries $new_startup
    pdsend "pd startup-dialog $defeatrt_button [pdtk_encodedialog $::startup_flags] [pdtk_encode $::startup_libraries]"
}

# set up the panel with the info from pd
proc ::dialog_startup::pdtk_startup_dialog {mytoplevel defeatrt flags} {
    variable defeatrt_button $defeatrt
    if {$flags ne ""} {variable ::startup_flags $flags}

    if {[winfo exists $mytoplevel]} {
        wm deiconify $mytoplevel
        raise $mytoplevel
        focus $mytoplevel
    } else {
        create_dialog $mytoplevel
    }
}

proc ::dialog_startup::create_dialog {mytoplevel} {
    ::scrollboxwindow::make $mytoplevel $::startup_libraries \
        dialog_startup::add dialog_startup::edit dialog_startup::commit \
        [_ "Pd libraries to load on startup"] \
        450 300 0
    wm geometry $mytoplevel ""
    ::pd_bindings::dialog_bindings $mytoplevel "startup"

    frame $mytoplevel.flags
    pack $mytoplevel.flags -side top -anchor s -fill x -padx 2m
    label $mytoplevel.flags.entryname -text [_ "Startup flags:"]
    entry $mytoplevel.flags.entry -textvariable ::startup_flags
    pack $mytoplevel.flags.entry -side right -expand 1 -fill x
    pack $mytoplevel.flags.entryname -side right

    if {$::windowingsystem ne "win32"} {
        frame $mytoplevel.defeatrtframe
        pack $mytoplevel.defeatrtframe -side top -anchor s -fill x -padx 2m -pady 5
        checkbutton $mytoplevel.defeatrtframe.defeatrt -anchor w \
            -text [_ "Defeat real-time scheduling"] \
            -variable ::dialog_startup::defeatrt_button
        pack $mytoplevel.defeatrtframe.defeatrt
    }

    # focus handling on OSX
    if {$::windowingsystem eq "aqua"} {

        # unbind ok button when in listbox
        bind $mytoplevel.listbox.box <FocusIn> "::dialog_startup::unbind_return $mytoplevel"
        bind $mytoplevel.listbox.box <FocusOut> "::dialog_startup::rebind_return $mytoplevel"

        # call apply on Return in entry boxes that are in focus & rebind Return to ok button
        bind $mytoplevel.flags.entry <KeyPress-Return> "::dialog_startup::rebind_return $mytoplevel"

        # unbind Return from ok button when an entry takes focus
        $mytoplevel.flags.entry config -validate focusin -vcmd "::dialog_startup::unbind_return $mytoplevel"

        # remove cancel button from focus list since it's not activated on Return
        $mytoplevel.nb.buttonframe.cancel config -takefocus 0

        # show active focus on the ok button as it *is* activated on Return
        $mytoplevel.nb.buttonframe.ok config -default normal
        bind $mytoplevel.nb.buttonframe.ok <FocusIn> "$mytoplevel.nb.buttonframe.ok config -default active"
        bind $mytoplevel.nb.buttonframe.ok <FocusOut> "$mytoplevel.nb.buttonframe.ok config -default normal"

        # since we show the active focus, disable the highlight outline
        $mytoplevel.nb.buttonframe.ok config -highlightthickness 0
        $mytoplevel.nb.buttonframe.cancel config -highlightthickness 0
    }

<<<<<<< HEAD
    position_over_window $mytoplevel .pdwindow
=======
    # set min size based on widget sizing
    update
    wm minsize $mytoplevel [winfo width $mytoplevel] [winfo height $mytoplevel]
>>>>>>> eef2afa8
}

# for focus handling on OSX
proc ::dialog_startup::rebind_return {mytoplevel} {
    bind $mytoplevel <KeyPress-Escape> "::dialog_startup::cancel $mytoplevel"
    bind $mytoplevel <KeyPress-Return> "::dialog_startup::ok $mytoplevel"
    focus $mytoplevel.nb.buttonframe.ok
    return 0
}

# for focus handling on OSX
proc ::dialog_startup::unbind_return {mytoplevel} {
    bind $mytoplevel <KeyPress-Escape> break
    bind $mytoplevel <KeyPress-Return> break
    return 1
}<|MERGE_RESOLUTION|>--- conflicted
+++ resolved
@@ -130,13 +130,11 @@
         $mytoplevel.nb.buttonframe.cancel config -highlightthickness 0
     }
 
-<<<<<<< HEAD
-    position_over_window $mytoplevel .pdwindow
-=======
     # set min size based on widget sizing
     update
     wm minsize $mytoplevel [winfo width $mytoplevel] [winfo height $mytoplevel]
->>>>>>> eef2afa8
+
+    position_over_window $mytoplevel .pdwindow
 }
 
 # for focus handling on OSX
