--- conflicted
+++ resolved
@@ -169,18 +169,13 @@
 
         if(UNDO_SEQUENCE_END == udo->u_last->type)
             while((udo->u_last = udo->u_last->prev)
-<<<<<<< HEAD
-                  && (UNDO_SEQUENCE_START != udo->u_last->type))
-                canvas_undo_doit(x, udo->u_last, UNDO_UNDO, __FUNCTION__);
-
-=======
                   && (UNDO_INIT != udo->u_last->type)
                   && (UNDO_SEQUENCE_START != udo->u_last->type))
                 if(UNDO_SEQUENCE_END == udo->u_last->type)
                     bug("undo sequence end");
                 else
                     canvas_undo_doit(x, udo->u_last, UNDO_UNDO, __FUNCTION__);
->>>>>>> a665f2ff
+
         if(canvas_undo_doit(x, udo->u_last, UNDO_UNDO, __FUNCTION__))
         {
             udo->u_last = udo->u_last->prev;
@@ -220,16 +215,12 @@
         if(UNDO_SEQUENCE_START == udo->u_last->type)
             while((udo->u_last = udo->u_last->next)
                   && (UNDO_SEQUENCE_END != udo->u_last->type))
-<<<<<<< HEAD
-                canvas_undo_doit(x, udo->u_last, UNDO_REDO, __FUNCTION__);
-=======
                 if(UNDO_SEQUENCE_START == udo->u_last->type)
                     bug("undo sequence start without end");
                 else
                     canvas_undo_doit(x, udo->u_last, UNDO_REDO, __FUNCTION__);
         else if(UNDO_SEQUENCE_END == udo->u_last->type)
             bug("undo sequence end without start");
->>>>>>> a665f2ff
 
         canvas_undo_doit(x, udo->u_last, UNDO_REDO, __FUNCTION__);
         undo_action = udo->u_last->name;
