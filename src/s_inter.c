/* Copyright (c) 1997-1999 Miller Puckette.
* For information on usage and redistribution, and for a DISCLAIMER OF ALL
* WARRANTIES, see the file, "LICENSE.txt," in this distribution.  */

/* Pd side of the Pd/Pd-gui interface.  Also, some system interface routines
that didn't really belong anywhere. */

#include "m_pd.h"
#include "s_stuff.h"
#include "m_imp.h"
#include "g_canvas.h"   /* for GUI queueing stuff */
#include "s_net.h"
#include <errno.h>
#ifndef _WIN32
#include <unistd.h>
<<<<<<< HEAD
=======
#include <arpa/inet.h>
#include <sys/socket.h>
#include <sys/ioctl.h>
#include <netinet/in.h>
#include <netinet/tcp.h>
#include <netdb.h>
>>>>>>> 0da5cd96
#include <stdlib.h>
#include <sys/time.h>
#include <sys/mman.h>
#include <sys/resource.h>
#include <sys/types.h>
#include <sys/stat.h>
#endif
#ifdef HAVE_BSTRING_H
#include <bstring.h>
#endif
#ifdef _WIN32
#include <io.h>
#include <process.h>
#include <windows.h>
#endif

#include <stdarg.h>
#include <signal.h>
#include <fcntl.h>
#include <string.h>
#include <stdio.h>

#ifdef __APPLE__
#include <sys/types.h>
#include <sys/stat.h>
#include <glob.h>
#else
#include <stdlib.h>
#endif

#define stringify(s) str(s)
#define str(s) #s

#define DEBUG_MESSUP 1      /* messages up from pd to pd-gui */
#define DEBUG_MESSDOWN 2    /* messages down from pd-gui to pd */

#ifndef PDBINDIR
#define PDBINDIR "bin/"
#endif

#ifndef PDGUIDIR
#define PDGUIDIR "tcl/"
#endif

#ifndef WISH
# if defined _WIN32
#  define WISH "wish85.exe"
# elif defined __APPLE__
   // leave undefined to use dummy search path, otherwise
   // this should be a full path to wish on mac
#else
#  define WISH "wish"
# endif
#endif

#if defined(__linux__) || defined(__FreeBSD_kernel__) || defined(__GNU__)
#define LOCALHOST "127.0.0.1"
#else
#define LOCALHOST "localhost"
#endif

#if PDTHREADS
#include "pthread.h"
#endif

typedef struct _fdpoll
{
    int fdp_fd;
    t_fdpollfn fdp_fn;
    void *fdp_ptr;
} t_fdpoll;

#define INBUFSIZE 4096

struct _socketreceiver
{
    char *sr_inbuf;
    int sr_inhead;
    int sr_intail;
    void *sr_owner;
    int sr_udp;
    struct sockaddr_storage *sr_fromaddr; /* optional */
    t_socketnotifier sr_notifier;
    t_socketreceivefn sr_socketreceivefn;
    t_socketfromaddrfn sr_fromaddrfn; /* optional */
};

typedef struct _guiqueue
{
    void *gq_client;
    t_glist *gq_glist;
    t_guicallbackfn gq_fn;
    struct _guiqueue *gq_next;
} t_guiqueue;

struct _instanceinter
{
    int i_havegui;
    int i_nfdpoll;
    t_fdpoll *i_fdpoll;
    int i_maxfd;
    int i_guisock;
    t_socketreceiver *i_socketreceiver;
    t_guiqueue *i_guiqueuehead;
    t_binbuf *i_inbinbuf;
    char *i_guibuf;
    int i_guihead;
    int i_guitail;
    int i_guisize;
    int i_waitingforping;
    int i_bytessincelastping;

#ifdef _WIN32
    LARGE_INTEGER i_inittime;
    double i_freq;
#endif
#if PDTHREADS
    pthread_mutex_t i_mutex;
#endif
};

extern int sys_guisetportnumber;
extern int sys_addhist(int phase);
void sys_set_searchpath(void);
void sys_set_temppath(void);
void sys_set_extrapath(void);
void sys_set_startup(void);
void sys_stopgui( void);

/* ----------- functions for timing, signals, priorities, etc  --------- */

#ifdef _WIN32

static void sys_initntclock(void)
{
    LARGE_INTEGER f1;
    LARGE_INTEGER now;
    QueryPerformanceCounter(&now);
    if (!QueryPerformanceFrequency(&f1))
    {
          fprintf(stderr, "pd: QueryPerformanceFrequency failed\n");
          f1.QuadPart = 1;
    }
    pd_this->pd_inter->i_freq = f1.QuadPart;
    pd_this->pd_inter->i_inittime = now;
}

#if 0
    /* this is a version you can call if you did the QueryPerformanceCounter
    call yourself.  Necessary for time tagging incoming MIDI at interrupt
    level, for instance; but we're not doing that just now. */

double nt_tixtotime(LARGE_INTEGER *dumbass)
{
    if (pd_this->pd_inter->i_freq == 0) sys_initntclock();
    return (((double)(dumbass->QuadPart -
        pd_this->pd_inter->i_inittime.QuadPart)) / pd_this->pd_inter->i_freq);
}
#endif
#endif /* _WIN32 */

    /* get "real time" in seconds; take the
    first time we get called as a reference time of zero. */
double sys_getrealtime(void)
{
#ifndef _WIN32
    static struct timeval then;
    struct timeval now;
    gettimeofday(&now, 0);
    if (then.tv_sec == 0 && then.tv_usec == 0) then = now;
    return ((now.tv_sec - then.tv_sec) +
        (1./1000000.) * (now.tv_usec - then.tv_usec));
#else
    LARGE_INTEGER now;
    QueryPerformanceCounter(&now);
    if (pd_this->pd_inter->i_freq == 0) sys_initntclock();
    return (((double)(now.QuadPart -
        pd_this->pd_inter->i_inittime.QuadPart)) / pd_this->pd_inter->i_freq);
#endif
}

extern int sys_nosleep;

static int sys_domicrosleep(int microsec, int pollem)
{
    struct timeval timout;
    int i, didsomething = 0;
    t_fdpoll *fp;
    timout.tv_sec = 0;
    timout.tv_usec = (sys_nosleep ? 0 : microsec);
    if (pollem)
    {
        fd_set readset, writeset, exceptset;
        FD_ZERO(&writeset);
        FD_ZERO(&readset);
        FD_ZERO(&exceptset);
        for (fp = pd_this->pd_inter->i_fdpoll,
            i = pd_this->pd_inter->i_nfdpoll; i--; fp++)
                FD_SET(fp->fdp_fd, &readset);
#ifdef _WIN32
        if (pd_this->pd_inter->i_maxfd == 0)
                Sleep(microsec/1000);
        else
#endif
        if(select(pd_this->pd_inter->i_maxfd+1,
                  &readset, &writeset, &exceptset, &timout) < 0)
          perror("microsleep select");
        for (i = 0; i < pd_this->pd_inter->i_nfdpoll; i++)
            if (FD_ISSET(pd_this->pd_inter->i_fdpoll[i].fdp_fd, &readset))
        {
#ifdef THREAD_LOCKING
            sys_lock();
#endif
            (*pd_this->pd_inter->i_fdpoll[i].fdp_fn)
                (pd_this->pd_inter->i_fdpoll[i].fdp_ptr,
                    pd_this->pd_inter->i_fdpoll[i].fdp_fd);
#ifdef THREAD_LOCKING
            sys_unlock();
#endif
            didsomething = 1;
        }
        return (didsomething);
    }
    else
    {
#ifdef _WIN32
        if (pd_this->pd_inter->i_maxfd == 0)
              Sleep(microsec/1000);
        else
#endif
        select(0, 0, 0, 0, &timout);
        return (0);
    }
}

void sys_microsleep(int microsec)
{
    sys_domicrosleep(microsec, 1);
}

#if !defined(_WIN32) && !defined(__CYGWIN__)
static void sys_signal(int signo, sig_t sigfun)
{
    struct sigaction action;
    action.sa_flags = 0;
    action.sa_handler = sigfun;
    memset(&action.sa_mask, 0, sizeof(action.sa_mask));
#if 0  /* GG says: don't use that */
    action.sa_restorer = 0;
#endif
    if (sigaction(signo, &action, 0) < 0)
        perror("sigaction");
}

static void sys_exithandler(int n)
{
    static int trouble = 0;
    if (!trouble)
    {
        trouble = 1;
        fprintf(stderr, "Pd: signal %d\n", n);
        sys_bail(1);
    }
    else _exit(1);
}

static void sys_alarmhandler(int n)
{
    fprintf(stderr, "Pd: system call timed out\n");
}

static void sys_huphandler(int n)
{
    struct timeval timout;
    timout.tv_sec = 0;
    timout.tv_usec = 30000;
    select(1, 0, 0, 0, &timout);
}

void sys_setalarm(int microsec)
{
    struct itimerval gonzo;
    int sec = (int)(microsec/1000000);
    microsec %= 1000000;
#if 0
    fprintf(stderr, "timer %d:%d\n", sec, microsec);
#endif
    gonzo.it_interval.tv_sec = 0;
    gonzo.it_interval.tv_usec = 0;
    gonzo.it_value.tv_sec = sec;
    gonzo.it_value.tv_usec = microsec;
    if (microsec)
        sys_signal(SIGALRM, sys_alarmhandler);
    else sys_signal(SIGALRM, SIG_IGN);
    setitimer(ITIMER_REAL, &gonzo, 0);
}

#endif /* NOT _WIN32 && NOT __CYGWIN__ */

    /* on startup, set various signal handlers */
void sys_setsignalhandlers( void)
{
#if !defined(_WIN32) && !defined(__CYGWIN__)
    signal(SIGHUP, sys_huphandler);
    signal(SIGINT, sys_exithandler);
    signal(SIGQUIT, sys_exithandler);
    signal(SIGILL, sys_exithandler);
# ifdef SIGIOT
    signal(SIGIOT, sys_exithandler);
# endif
    signal(SIGFPE, SIG_IGN);
    /* signal(SIGILL, sys_exithandler);
    signal(SIGBUS, sys_exithandler);
    signal(SIGSEGV, sys_exithandler); */
    signal(SIGPIPE, SIG_IGN);
    signal(SIGALRM, SIG_IGN);
#if 0  /* GG says: don't use that */
    signal(SIGSTKFLT, sys_exithandler);
#endif
#endif /* NOT _WIN32 && NOT __CYGWIN__ */
}

#if defined(__linux__) || defined(__FreeBSD_kernel__) || defined(__GNU__)

#if defined(_POSIX_PRIORITY_SCHEDULING) || defined(_POSIX_MEMLOCK)
#include <sched.h>
#endif

#define MODE_NRT 0
#define MODE_RT 1
#define MODE_WATCHDOG 2

void sys_set_priority(int mode)
{
#ifdef _POSIX_PRIORITY_SCHEDULING
    struct sched_param par;
    int p1, p2, p3;
    p1 = sched_get_priority_min(SCHED_FIFO);
    p2 = sched_get_priority_max(SCHED_FIFO);
#ifdef USEAPI_JACK
    p3 = (mode == MODE_WATCHDOG ? p1 + 7 : (mode == MODE_RT ? p1 + 5 : 0));
#else
    p3 = (mode == MODE_WATCHDOG ? p2 - 5 : (mode == MODE_RT ? p2 - 7 : 0));
#endif
    par.sched_priority = p3;
    if (sched_setscheduler(0,
        (mode == MODE_NRT ? SCHED_OTHER : SCHED_FIFO), &par) < 0)
    {
        if (mode == MODE_WATCHDOG)
            fprintf(stderr, "priority %d scheduling failed.\n", p3);
        else post("priority %d scheduling failed; running at normal priority",
                p3);
    }
    else if (sys_verbose)
    {
        if (mode == MODE_RT)
            post("priority %d scheduling enabled.\n", p3);
        else post("running at normal (non-real-time) priority.\n");
    }
#endif

#if !defined(USEAPI_JACK)
    if (mode != MODE_NRT)
    {
            /* tb: force memlock to physical memory { */
        struct rlimit mlock_limit;
        mlock_limit.rlim_cur=0;
        mlock_limit.rlim_max=0;
        setrlimit(RLIMIT_MEMLOCK,&mlock_limit);
            /* } tb */
        if (mlockall(MCL_FUTURE) != -1 && sys_verbose)
            fprintf(stderr, "memory locking enabled.\n");
    }
    else munlockall();
#endif
}

#endif /* __linux__ */

/* ------------------ receiving incoming messages over sockets ------------- */

void sys_sockerror(char *s)
{
<<<<<<< HEAD
    int err = socket_errno();
=======
    int err = sys_sockerrno();
#ifdef _WIN32
    char buf[MAXPDSTRING];
    buf[0] = 0;
    FormatMessageA(FORMAT_MESSAGE_FROM_SYSTEM | FORMAT_MESSAGE_IGNORE_INSERTS, 0, err,
                   MAKELANGID (LANG_NEUTRAL, SUBLANG_DEFAULT), buf, sizeof(buf), NULL);
    if (*buf)
        error("%s: %s (%d)", s, buf, err);
    else
        error("%s: unknown error (%d)", s, err);
#else
>>>>>>> 0da5cd96
    error("%s: %s (%d)", s, strerror(err), err);
#endif
}

void sys_addpollfn(int fd, t_fdpollfn fn, void *ptr)
{
    int nfd, size;
    t_fdpoll *fp;
    sys_init_fdpoll();
    nfd = pd_this->pd_inter->i_nfdpoll;
    size = nfd * sizeof(t_fdpoll);
    pd_this->pd_inter->i_fdpoll = (t_fdpoll *)t_resizebytes(
        pd_this->pd_inter->i_fdpoll, size, size + sizeof(t_fdpoll));
    fp = pd_this->pd_inter->i_fdpoll + nfd;
    fp->fdp_fd = fd;
    fp->fdp_fn = fn;
    fp->fdp_ptr = ptr;
    pd_this->pd_inter->i_nfdpoll = nfd + 1;
    if (fd >= pd_this->pd_inter->i_maxfd)
        pd_this->pd_inter->i_maxfd = fd + 1;
}

void sys_rmpollfn(int fd)
{
    int nfd = pd_this->pd_inter->i_nfdpoll;
    int i, size = nfd * sizeof(t_fdpoll);
    t_fdpoll *fp;
    for (i = nfd, fp = pd_this->pd_inter->i_fdpoll; i--; fp++)
    {
        if (fp->fdp_fd == fd)
        {
            while (i--)
            {
                fp[0] = fp[1];
                fp++;
            }
            pd_this->pd_inter->i_fdpoll = (t_fdpoll *)t_resizebytes(
                pd_this->pd_inter->i_fdpoll, size, size - sizeof(t_fdpoll));
            pd_this->pd_inter->i_nfdpoll = nfd - 1;
            return;
        }
    }
    post("warning: %d removed from poll list but not found", fd);
}

t_socketreceiver *socketreceiver_new(void *owner, t_socketnotifier notifier,
    t_socketreceivefn socketreceivefn, int udp)
{
    t_socketreceiver *x = (t_socketreceiver *)getbytes(sizeof(*x));
    x->sr_inhead = x->sr_intail = 0;
    x->sr_owner = owner;
    x->sr_notifier = notifier;
    x->sr_socketreceivefn = socketreceivefn;
    x->sr_udp = udp;
    x->sr_fromaddr = NULL;
    x->sr_fromaddrfn = NULL;
    if (!(x->sr_inbuf = malloc(INBUFSIZE))) bug("t_socketreceiver");
    return (x);
}

void socketreceiver_free(t_socketreceiver *x)
{
    free(x->sr_inbuf);
    if (x->sr_fromaddr) free(x->sr_fromaddr);
    freebytes(x, sizeof(*x));
}

    /* this is in a separately called subroutine so that the buffer isn't
    sitting on the stack while the messages are getting passed. */
static int socketreceiver_doread(t_socketreceiver *x)
{
    char messbuf[INBUFSIZE], *bp = messbuf;
    int indx, first = 1;
    int inhead = x->sr_inhead;
    int intail = x->sr_intail;
    char *inbuf = x->sr_inbuf;
    for (indx = intail; first || (indx != inhead);
        first = 0, (indx = (indx+1)&(INBUFSIZE-1)))
    {
            /* if we hit a semi that isn't preceded by a \, it's a message
            boundary.  LATER we should deal with the possibility that the
            preceding \ might itself be escaped! */
        char c = *bp++ = inbuf[indx];
        if (c == ';' && (!indx || inbuf[indx-1] != '\\'))
        {
            intail = (indx+1)&(INBUFSIZE-1);
            binbuf_text(pd_this->pd_inter->i_inbinbuf, messbuf, bp - messbuf);
            if (sys_debuglevel & DEBUG_MESSDOWN)
            {
                write(2,  messbuf, bp - messbuf);
                write(2, "\n", 1);
            }
            x->sr_inhead = inhead;
            x->sr_intail = intail;
            return (1);
        }
    }
    return (0);
}

static void socketreceiver_getudp(t_socketreceiver *x, int fd)
{
    char buf[INBUFSIZE+1];
    socklen_t fromaddrlen = sizeof(struct sockaddr_storage);
    int ret, readbytes = 0;
#ifdef _WIN32
    unsigned long n;
#else
    int n;
#endif
    while (1)
    {
<<<<<<< HEAD
            /* only close the socket if there really was an error.
            (socket_errno() ignores some error codes) */
        if (socket_errno())
=======
        ret = (int)recvfrom(fd, buf, INBUFSIZE, 0,
            (struct sockaddr *)x->sr_fromaddr, (x->sr_fromaddr ? &fromaddrlen : 0));
        if (ret < 0)
>>>>>>> 0da5cd96
        {
                /* only close the socket if there really was an error.
                (sys_sockerrno() ignores some error codes) */
            if (sys_sockerrno())
            {
                sys_sockerror("recv (udp)");
                if (x->sr_notifier)
                    (*x->sr_notifier)(x->sr_owner, fd);
                sys_rmpollfn(fd);
                sys_closesocket(fd);
            }
            return;
        }
        else if (ret > 0)
        {
            buf[ret] = 0;
    #if 0
            post("%s", buf);
    #endif
            if (buf[ret-1] != '\n')
            {
    #if 0
                error("dropped bad buffer %s\n", buf);
    #endif
            }
            else
            {
                char *semi = strchr(buf, ';');
                if (semi)
                    *semi = 0;
                if (x->sr_fromaddrfn)
                    (*x->sr_fromaddrfn)(x->sr_owner, (const void *)x->sr_fromaddr);
                binbuf_text(pd_this->pd_inter->i_inbinbuf, buf, strlen(buf));
                outlet_setstacklim();
                if (x->sr_socketreceivefn)
                    (*x->sr_socketreceivefn)(x->sr_owner,
                        pd_this->pd_inter->i_inbinbuf);
                else bug("socketreceiver_getudp");
            }
            readbytes += ret;
            /* throttle */
            if (readbytes >= INBUFSIZE)
                return;
            /* check for pending UDP packets */
        #ifdef _WIN32
            if (ioctlsocket(fd, FIONREAD, &n) < 0)
        #else
            if (ioctl(fd, FIONREAD, &n) < 0)
        #endif
            {
                error("ioctl failed");
                return;
            }
            if (n <= 0) /* no pending packets */
                return;
        }
    }
}

void sys_exit(void);

void socketreceiver_read(t_socketreceiver *x, int fd)
{
    if (x->sr_udp)   /* UDP ("datagram") socket protocol */
        socketreceiver_getudp(x, fd);
    else  /* TCP ("streaming") socket protocol */
    {
        char *semi;
        int readto =
            (x->sr_inhead >= x->sr_intail ? INBUFSIZE : x->sr_intail-1);
        int ret;

            /* the input buffer might be full.  If so, drop the whole thing */
        if (readto == x->sr_inhead)
        {
            fprintf(stderr, "pd: dropped message from gui\n");
            x->sr_inhead = x->sr_intail = 0;
            readto = INBUFSIZE;
        }
        else
        {
            ret = (int)recv(fd, x->sr_inbuf + x->sr_inhead,
                readto - x->sr_inhead, 0);
            if (ret <= 0)
            {
                if (ret < 0)
                    sys_sockerror("recv (tcp)");
                if (x == pd_this->pd_inter->i_socketreceiver)
                {
                    if (pd_this == &pd_maininstance)
                        sys_bail(1);
                    else
                    {
                        sys_rmpollfn(fd);
                        sys_closesocket(fd);
                        sys_stopgui();
                    }
                }
                else
                {
                    if (x->sr_notifier)
                        (*x->sr_notifier)(x->sr_owner, fd);
                    sys_rmpollfn(fd);
                    sys_closesocket(fd);
                }
            }
            else
            {
                x->sr_inhead += ret;
                if (x->sr_inhead >= INBUFSIZE) x->sr_inhead = 0;
                while (socketreceiver_doread(x))
                {
                    if (x->sr_fromaddrfn)
                    {
                        socklen_t fromaddrlen = sizeof(struct sockaddr_storage);
                        if(!getpeername(fd,
                                        (struct sockaddr *)x->sr_fromaddr,
                                        &fromaddrlen))
                            (*x->sr_fromaddrfn)(x->sr_owner,
                                (const void *)x->sr_fromaddr);
                    }
                    outlet_setstacklim();
                    if (x->sr_socketreceivefn)
                        (*x->sr_socketreceivefn)(x->sr_owner,
                            pd_this->pd_inter->i_inbinbuf);
                    else binbuf_eval(pd_this->pd_inter->i_inbinbuf, 0, 0, 0);
                    if (x->sr_inhead == x->sr_intail)
                        break;
                }
            }
        }
    }
}

void socketreceiver_set_fromaddrfn(t_socketreceiver *x,
    t_socketfromaddrfn fromaddrfn)
{
    x->sr_fromaddrfn = fromaddrfn;
    if (fromaddrfn)
    {
        if (!x->sr_fromaddr)
            x->sr_fromaddr = malloc(sizeof(struct sockaddr_storage));
    }
    else if (x->sr_fromaddr)
    {
        free(x->sr_fromaddr);
        x->sr_fromaddr = NULL;
    }
}

void sys_closesocket(int sockfd)
{
    socket_close(sockfd);
}

/* ---------------------- sending messages to the GUI ------------------ */
#define GUI_ALLOCCHUNK 8192
#define GUI_UPDATESLICE 512 /* how much we try to do in one idle period */
#define GUI_BYTESPERPING 1024 /* how much we send up per ping */

static void sys_trytogetmoreguibuf(int newsize)
{
    char *newbuf = realloc(pd_this->pd_inter->i_guibuf, newsize);
#if 0
    static int sizewas;
    if (newsize > 70000 && sizewas < 70000)
    {
        int i;
        for (i = pd_this->pd_inter->i_guitail;
            i < pd_this->pd_inter->i_guihead; i++)
                fputc(pd_this->pd_inter->i_guibuf[i], stderr);
    }
    sizewas = newsize;
#endif
#if 0
    fprintf(stderr, "new size %d (head %d, tail %d)\n",
        newsize, pd_this->pd_inter->i_guihead, pd_this->pd_inter->i_guitail);
#endif

        /* if realloc fails, make a last-ditch attempt to stay alive by
        synchronously writing out the existing contents.  LATER test
        this by intentionally setting newbuf to zero */
    if (!newbuf)
    {
        int bytestowrite = pd_this->pd_inter->i_guitail -
            pd_this->pd_inter->i_guihead;
        int written = 0;
        while (1)
        {
            int res = (int)send(pd_this->pd_inter->i_guisock,
                pd_this->pd_inter->i_guibuf + pd_this->pd_inter->i_guitail +
                    written, bytestowrite, 0);
            if (res < 0)
            {
                perror("pd output pipe");
                sys_bail(1);
            }
            else
            {
                written += res;
                if (written >= bytestowrite)
                    break;
            }
        }
        pd_this->pd_inter->i_guihead = pd_this->pd_inter->i_guitail = 0;
    }
    else
    {
        pd_this->pd_inter->i_guisize = newsize;
        pd_this->pd_inter->i_guibuf = newbuf;
    }
}

int sys_havegui( void)
{
    return (pd_this->pd_inter->i_havegui);
}

void sys_vgui(char *fmt, ...)
{
    int msglen, bytesleft, headwas, nwrote;
    va_list ap;

    if (!sys_havegui())
        return;
    if (!pd_this->pd_inter->i_guibuf)
    {
        if (!(pd_this->pd_inter->i_guibuf = malloc(GUI_ALLOCCHUNK)))
        {
            fprintf(stderr, "Pd: couldn't allocate GUI buffer\n");
            sys_bail(1);
        }
        pd_this->pd_inter->i_guisize = GUI_ALLOCCHUNK;
        pd_this->pd_inter->i_guihead = pd_this->pd_inter->i_guitail = 0;
    }
    if (pd_this->pd_inter->i_guihead > pd_this->pd_inter->i_guisize -
        (GUI_ALLOCCHUNK/2))
            sys_trytogetmoreguibuf(pd_this->pd_inter->i_guisize +
                GUI_ALLOCCHUNK);
    va_start(ap, fmt);
    msglen = vsnprintf(pd_this->pd_inter->i_guibuf +
        pd_this->pd_inter->i_guihead,
            pd_this->pd_inter->i_guisize - pd_this->pd_inter->i_guihead,
                fmt, ap);
    va_end(ap);
    if(msglen < 0)
    {
        fprintf(stderr,
            "Pd: buffer space wasn't sufficient for long GUI string\n");
        return;
    }
    if (msglen >= pd_this->pd_inter->i_guisize - pd_this->pd_inter->i_guihead)
    {
        int msglen2, newsize = pd_this->pd_inter->i_guisize + 1 +
            (msglen > GUI_ALLOCCHUNK ? msglen : GUI_ALLOCCHUNK);
        sys_trytogetmoreguibuf(newsize);

        va_start(ap, fmt);
        msglen2 = vsnprintf(pd_this->pd_inter->i_guibuf +
            pd_this->pd_inter->i_guihead,
                pd_this->pd_inter->i_guisize - pd_this->pd_inter->i_guihead,
                    fmt, ap);
        va_end(ap);
        if (msglen2 != msglen)
            bug("sys_vgui");
        if (msglen >= pd_this->pd_inter->i_guisize -
            pd_this->pd_inter->i_guihead) msglen =
                pd_this->pd_inter->i_guisize - pd_this->pd_inter->i_guihead;
    }
    if (sys_debuglevel & DEBUG_MESSUP)
        fprintf(stderr, "%s",
            pd_this->pd_inter->i_guibuf + pd_this->pd_inter->i_guihead);
    pd_this->pd_inter->i_guihead += msglen;
    pd_this->pd_inter->i_bytessincelastping += msglen;
}

void sys_gui(char *s)
{
    sys_vgui("%s", s);
}

static int sys_flushtogui(void)
{
    int writesize = pd_this->pd_inter->i_guihead - pd_this->pd_inter->i_guitail,
        nwrote = 0;
    if (writesize > 0)
        nwrote = (int)send(pd_this->pd_inter->i_guisock,
            pd_this->pd_inter->i_guibuf + pd_this->pd_inter->i_guitail,
                writesize, 0);

#if 0
    if (writesize)
        fprintf(stderr, "wrote %d of %d\n", nwrote, writesize);
#endif

    if (nwrote < 0)
    {
        perror("pd-to-gui socket");
        sys_bail(1);
    }
    else if (!nwrote)
        return (0);
    else if (nwrote >= pd_this->pd_inter->i_guihead -
        pd_this->pd_inter->i_guitail)
            pd_this->pd_inter->i_guihead = pd_this->pd_inter->i_guitail = 0;
    else if (nwrote)
    {
        pd_this->pd_inter->i_guitail += nwrote;
        if (pd_this->pd_inter->i_guitail > (pd_this->pd_inter->i_guisize >> 2))
        {
            memmove(pd_this->pd_inter->i_guibuf,
                pd_this->pd_inter->i_guibuf + pd_this->pd_inter->i_guitail,
                    pd_this->pd_inter->i_guihead -
                        pd_this->pd_inter->i_guitail);
            pd_this->pd_inter->i_guihead = pd_this->pd_inter->i_guihead -
                pd_this->pd_inter->i_guitail;
            pd_this->pd_inter->i_guitail = 0;
        }
    }
    return (1);
}

void glob_ping(t_pd *dummy)
{
    pd_this->pd_inter->i_waitingforping = 0;
}

static int sys_flushqueue(void )
{
    int wherestop = pd_this->pd_inter->i_bytessincelastping + GUI_UPDATESLICE;
    if (wherestop + (GUI_UPDATESLICE >> 1) > GUI_BYTESPERPING)
        wherestop = 0x7fffffff;
    if (pd_this->pd_inter->i_waitingforping)
        return (0);
    if (!pd_this->pd_inter->i_guiqueuehead)
        return (0);
    while (1)
    {
        if (pd_this->pd_inter->i_bytessincelastping >= GUI_BYTESPERPING)
        {
            sys_gui("pdtk_ping\n");
            pd_this->pd_inter->i_bytessincelastping = 0;
            pd_this->pd_inter->i_waitingforping = 1;
            return (1);
        }
        if (pd_this->pd_inter->i_guiqueuehead)
        {
            t_guiqueue *headwas = pd_this->pd_inter->i_guiqueuehead;
            pd_this->pd_inter->i_guiqueuehead = headwas->gq_next;
            (*headwas->gq_fn)(headwas->gq_client, headwas->gq_glist);
            t_freebytes(headwas, sizeof(*headwas));
            if (pd_this->pd_inter->i_bytessincelastping >= wherestop)
                break;
        }
        else break;
    }
    sys_flushtogui();
    return (1);
}

    /* flush output buffer and update queue to gui in small time slices */
static int sys_poll_togui(void) /* returns 1 if did anything */
{
    if (!sys_havegui())
        return (0);
        /* in case there is stuff still in the buffer, try to flush it. */
    sys_flushtogui();
        /* if the flush wasn't complete, wait. */
    if (pd_this->pd_inter->i_guihead > pd_this->pd_inter->i_guitail)
        return (0);

        /* check for queued updates */
    if (sys_flushqueue())
        return (1);

    return (0);
}

    /* if some GUI object is having to do heavy computations, it can tell
    us to back off from doing more updates by faking a big one itself. */
void sys_pretendguibytes(int n)
{
    pd_this->pd_inter->i_bytessincelastping += n;
}

void sys_queuegui(void *client, t_glist *glist, t_guicallbackfn f)
{
    t_guiqueue **gqnextptr, *gq;
    if (!pd_this->pd_inter->i_guiqueuehead)
        gqnextptr = &pd_this->pd_inter->i_guiqueuehead;
    else
    {
        for (gq = pd_this->pd_inter->i_guiqueuehead; gq->gq_next;
            gq = gq->gq_next)
                if (gq->gq_client == client)
                    return;
        if (gq->gq_client == client)
            return;
        gqnextptr = &gq->gq_next;
    }
    gq = t_getbytes(sizeof(*gq));
    gq->gq_next = 0;
    gq->gq_client = client;
    gq->gq_glist = glist;
    gq->gq_fn = f;
    gq->gq_next = 0;
    *gqnextptr = gq;
}

void sys_unqueuegui(void *client)
{
    t_guiqueue *gq, *gq2;
    while (pd_this->pd_inter->i_guiqueuehead &&
        pd_this->pd_inter->i_guiqueuehead->gq_client == client)
    {
        gq = pd_this->pd_inter->i_guiqueuehead;
        pd_this->pd_inter->i_guiqueuehead =
            pd_this->pd_inter->i_guiqueuehead->gq_next;
        t_freebytes(gq, sizeof(*gq));
    }
    if (!pd_this->pd_inter->i_guiqueuehead)
        return;
    for (gq = pd_this->pd_inter->i_guiqueuehead; (gq2 = gq->gq_next); gq = gq2)
        if (gq2->gq_client == client)
    {
        gq->gq_next = gq2->gq_next;
        t_freebytes(gq2, sizeof(*gq2));
        break;
    }
}

int sys_pollgui(void)
{
    return (sys_domicrosleep(0, 1) || sys_poll_togui());
}

void sys_init_fdpoll(void)
{
    if (pd_this->pd_inter->i_fdpoll)
        return;
    /* create an empty FD poll list */
    pd_this->pd_inter->i_fdpoll = (t_fdpoll *)t_getbytes(0);
    pd_this->pd_inter->i_nfdpoll = 0;
    pd_this->pd_inter->i_inbinbuf = binbuf_new();
}

/* --------------------- starting up the GUI connection ------------- */

static int sys_watchfd;

#if defined(__linux__) || defined(__FreeBSD_kernel__) || defined(__GNU__)
void glob_watchdog(t_pd *dummy)
{
    if (write(sys_watchfd, "\n", 1) < 1)
    {
        fprintf(stderr, "pd: watchdog process died\n");
        sys_bail(1);
    }
}
#endif

static void sys_init_deken( void)
{
    const char*os =
#if defined __linux__
        "Linux"
#elif defined __APPLE__
        "Darwin"
#elif defined __FreeBSD__
        "FreeBSD"
#elif defined __NetBSD__
        "NetBSD"
#elif defined __OpenBSD__
        "OpenBSD"
#elif defined _WIN32
        "Windows"
#else
# if defined(__GNUC__)
#  warning unknown OS
# endif
        0
#endif
        ;
    const char*machine =
#if defined(__x86_64__) || defined(__amd64__) || defined(_M_X64) || defined(_M_AMD64)
        "amd64"
#elif defined(__i386__) || defined(__i486__) || defined(__i586__) || defined(__i686__) || defined(_M_IX86)
        "i386"
#elif defined(__ppc__)
        "ppc"
#elif defined(__aarch64__)
        "arm64"
#elif defined (__ARM_ARCH)
        "armv" stringify(__ARM_ARCH)
# if defined(__BYTE_ORDER__) && defined(__ORDER_BIG_ENDIAN__)
#  if __BYTE_ORDER__ == __ORDER_BIG_ENDIAN__
        "b"
#  endif
# endif
#else
# if defined(__GNUC__)
#  warning unknown architecture
# endif
        0
#endif
        ;

        /* only send the arch info, if we are sure about it... */
    if (os && machine)
        sys_vgui("::deken::set_platform %s %s %d %d\n",
                 os, machine,
                 8 * sizeof(char*),
                 8 * sizeof(t_float));
}

#define FIRSTPORTNUM 5400

static int sys_do_startgui(const char *libdir)
{
    char cmdbuf[4*MAXPDSTRING], *guicmd, apibuf[256], apibuf2[256];
    struct sockaddr_in server = {0};
    int msgsock;
    char buf[15];
    int len = sizeof(server);
    const int maxtry = 20;
    int ntry = 0, portno = FIRSTPORTNUM;
    int xsock = -1, dumbo = -1;
#ifndef _WIN32
    int stdinpipe[2];
    pid_t childpid;
#endif /* _WIN32 */

    sys_init_fdpoll();

    if (sys_guisetportnumber)  /* GUI exists and sent us a port number */
    {
        struct sockaddr_in server = {0};
        struct hostent *hp;
#ifdef __APPLE__
            /* guisock might be 1 or 2, which will have offensive results
            if somebody writes to stdout or stderr - so we just open a few
            files to try to fill fds 0 through 2.  (I tried using dup()
            instead, which would seem the logical way to do this, but couldn't
            get it to work.) */
        int burnfd1 = open("/dev/null", 0), burnfd2 = open("/dev/null", 0),
            burnfd3 = open("/dev/null", 0);
        if (burnfd1 > 2)
            close(burnfd1);
        if (burnfd2 > 2)
            close(burnfd2);
        if (burnfd3 > 2)
            close(burnfd3);
#endif
        /* create a socket */
        pd_this->pd_inter->i_guisock = socket(AF_INET, SOCK_STREAM, 0);
        if (pd_this->pd_inter->i_guisock < 0)
            sys_sockerror("socket");

        /* connect socket using hostname provided in command line */
        server.sin_family = AF_INET;

        hp = gethostbyname(LOCALHOST);

        if (hp == 0)
        {
            fprintf(stderr,
                "localhost not found (inet protocol not installed?)\n");
            return (1);
        }
        memcpy((char *)&server.sin_addr, (char *)hp->h_addr, hp->h_length);

        /* assign client port number */
        server.sin_port = htons((unsigned short)sys_guisetportnumber);

            /* try to connect */
        if (connect(pd_this->pd_inter->i_guisock,
            (struct sockaddr *) &server, sizeof (server)) < 0)
        {
            sys_sockerror("connecting stream socket");
            return (1);
        }
    }
    else    /* default behavior: start up the GUI ourselves. */
    {
#ifdef _WIN32
        char scriptbuf[MAXPDSTRING+30], wishbuf[MAXPDSTRING+30], portbuf[80];
        int spawnret;
        char intarg;
#else
        int intarg;
#endif

        /* create a socket */
        xsock = socket(AF_INET, SOCK_STREAM, 0);
        if (xsock < 0)
        {
            sys_sockerror("socket");
            return (1);
        }
        intarg = 1;
        if (setsockopt(xsock, IPPROTO_TCP, TCP_NODELAY,
            &intarg, sizeof(intarg)) < 0)
#ifndef _WIN32
                post("setsockopt (TCP_NODELAY) failed")
#endif
                    ;


        server.sin_family = AF_INET;
        server.sin_addr.s_addr = INADDR_ANY;

        /* assign server port number */
        server.sin_port =  htons((unsigned short)portno);
        /* name the socket */
        while (bind(xsock, (struct sockaddr *)&server, sizeof(server)) < 0)
        {
#ifdef _WIN32
            int err = WSAGetLastError();
#else
            int err = errno;
#endif
            if ((ntry++ > maxtry) || (err != EADDRINUSE))
            {
                perror("bind");
                fprintf(stderr,
                    "Pd was unable to find a port number to bind to\n");
                sys_closesocket(xsock);
                return (1);
            } else if (ntry > maxtry) {
                    /* last try: let the system pick a random port for us */
                portno = 0;
            } else
                portno++;
            server.sin_port = htons((unsigned short)(portno));
        }
        if (!portno) {
                /* if the system chose a port for us, we need to know which */
            socklen_t serversize=sizeof(server);
            if(!getsockname(xsock, (struct sockaddr *)&server, &serversize))
                portno = ntohs(server.sin_port);
        }
        if (sys_verbose) fprintf(stderr, "port %d\n", portno);


#ifndef _WIN32
        if (sys_guicmd)
            guicmd = sys_guicmd;
        else
        {
#ifdef __APPLE__
            int i;
            struct stat statbuf;
            glob_t glob_buffer;
            char *homedir = getenv("HOME");
            char embed_glob[FILENAME_MAX];
            char home_filename[FILENAME_MAX];
            char *wish_paths[11] = {
 "(custom wish not defined)",
 "(did not find a home directory)",
 "/Applications/Utilities/Wish.app/Contents/MacOS/Wish",
 "/Applications/Utilities/Wish Shell.app/Contents/MacOS/Wish Shell",
 "/Applications/Wish.app/Contents/MacOS/Wish",
 "/Applications/Wish Shell.app/Contents/MacOS/Wish Shell",
 "/Library/Frameworks/Tk.framework/Resources/Wish.app/Contents/MacOS/Wish",
 "/Library/Frameworks/Tk.framework/Resources/Wish Shell.app/Contents/MacOS/Wish Shell",
 "/System/Library/Frameworks/Tk.framework/Resources/Wish.app/Contents/MacOS/Wish",
 "/System/Library/Frameworks/Tk.framework/Resources/Wish Shell.app/Contents/MacOS/Wish Shell",
 "/usr/bin/wish"
            };
            /* this glob is needed so the Wish executable can have the same
             * filename as the Pd.app, i.e. 'Pd-0.42-3.app' should have a Wish
             * executable called 'Pd-0.42-3.app/Contents/MacOS/Pd-0.42-3' */
            sprintf(embed_glob, "%s/../MacOS/Pd*", libdir);
            glob_buffer.gl_matchc = 1; /* we only need one match */
            glob(embed_glob, GLOB_LIMIT, NULL, &glob_buffer);
            /* If we are using a copy of Wish embedded in the Pd.app, then it
             * will automatically load pd-gui.tcl if that embedded Wish can
             * find ../Resources/Scripts/AppMain.tcl, then Wish doesn't want
             * to receive the pd-gui.tcl as an argument.  Otherwise it needs
             * to know how to find pd-gui.tcl */
            if (glob_buffer.gl_pathc > 0)
                sprintf(cmdbuf, "\"%s\" %d\n", glob_buffer.gl_pathv[0], portno);
            else
            {
                int wish_paths_count = sizeof(wish_paths)/sizeof(*wish_paths);
                #ifdef WISH
                    wish_paths[0] = WISH;
                #endif
                sprintf(home_filename,
                        "%s/Applications/Wish.app/Contents/MacOS/Wish",homedir);
                wish_paths[1] = home_filename;
                for(i=0; i<wish_paths_count; i++)
                {
                    if (sys_verbose)
                        fprintf(stderr, "Trying Wish at \"%s\"\n",
                            wish_paths[i]);
                    if (stat(wish_paths[i], &statbuf) >= 0)
                        break;
                }
                if(i>=wish_paths_count)
                {
                    fprintf(stderr, "sys_startgui couldn't find tcl/tk\n");
                    sys_closesocket(xsock);
                    return (1);
                }
                sprintf(cmdbuf, "\"%s\" \"%s/%spd-gui.tcl\" %d\n",
                        wish_paths[i], libdir, PDGUIDIR, portno);
            }
#else /* __APPLE__ */
            /* sprintf the wish command with needed environment variables.
            For some reason the wish script fails if HOME isn't defined so
            if necessary we put that in here too. */
            sprintf(cmdbuf,
  "TCL_LIBRARY=\"%s/lib/tcl/library\" TK_LIBRARY=\"%s/lib/tk/library\"%s \
  " WISH " \"%s/" PDGUIDIR "/pd-gui.tcl\" %d\n",
                 libdir, libdir, (getenv("HOME") ? "" : " HOME=/tmp"),
                    libdir, portno);
#endif /* __APPLE__ */
            guicmd = cmdbuf;
        }
        if (sys_verbose)
            fprintf(stderr, "%s", guicmd);

        childpid = fork();
        if (childpid < 0)
        {
            if (errno) perror("sys_startgui");
            else fprintf(stderr, "sys_startgui failed\n");
            sys_closesocket(xsock);
            return (1);
        }
        else if (!childpid)                     /* we're the child */
        {
            sys_closesocket(xsock);     /* child doesn't listen */
#if defined(__linux__) || defined(__FreeBSD_kernel__) || defined(__GNU__)
            sys_set_priority(MODE_NRT);  /* child runs non-real-time */
#endif
#ifndef __APPLE__
// TODO this seems unneeded on any platform hans@eds.org
                /* the wish process in Unix will make a wish shell and
                    read/write standard in and out unless we close the
                    file descriptors.  Somehow this doesn't make the MAC OSX
                        version of Wish happy...*/
            if (pipe(stdinpipe) < 0)
                sys_sockerror("pipe");
            else
            {
                if (stdinpipe[0] != 0)
                {
                    close (0);
                    dup2(stdinpipe[0], 0);
                    close(stdinpipe[0]);
                }
            }
#endif /* NOT __APPLE__ */
            execl("/bin/sh", "sh", "-c", guicmd, (char*)0);
            perror("pd: exec");
            fprintf(stderr, "Perhaps tcl and tk aren't yet installed?\n");
            _exit(1);
       }
#else /* NOT _WIN32 */
        /* fprintf(stderr, "%s\n", libdir); */

        strcpy(scriptbuf, "\"");
        strcat(scriptbuf, libdir);
        strcat(scriptbuf, "/" PDGUIDIR "pd-gui.tcl\"");
        sys_bashfilename(scriptbuf, scriptbuf);

        sprintf(portbuf, "%d", portno);

        strcpy(wishbuf, libdir);
        strcat(wishbuf, "/" PDBINDIR WISH);
        sys_bashfilename(wishbuf, wishbuf);

        spawnret = _spawnl(P_NOWAIT, wishbuf, WISH, scriptbuf, portbuf, NULL);
        if (spawnret < 0)
        {
            perror("spawnl");
            fprintf(stderr, "%s: couldn't load TCL\n", wishbuf);
            return (1);
        }

#endif /* NOT _WIN32 */
    }


    if (!sys_guisetportnumber)
    {
        if (sys_verbose)
            fprintf(stderr, "Waiting for connection request... \n");
        if (listen(xsock, 5) < 0) sys_sockerror("listen");

        pd_this->pd_inter->i_guisock = accept(xsock,
            (struct sockaddr *) &server, (socklen_t *)&len);

        sys_closesocket(xsock);

        if (pd_this->pd_inter->i_guisock < 0) sys_sockerror("accept");
        if (sys_verbose)
            fprintf(stderr, "... connected\n");
        pd_this->pd_inter->i_guihead = pd_this->pd_inter->i_guitail = 0;
    }

    pd_this->pd_inter->i_socketreceiver = socketreceiver_new(0, 0, 0, 0);
    sys_addpollfn(pd_this->pd_inter->i_guisock,
        (t_fdpollfn)socketreceiver_read,
            pd_this->pd_inter->i_socketreceiver);

            /* here is where we start the pinging. */
#if defined(__linux__) || defined(__FreeBSD_kernel__)
    if (sys_hipriority)
        sys_gui("pdtk_watchdog\n");
#endif
    sys_get_audio_apis(apibuf);
    sys_get_midi_apis(apibuf2);
    sys_set_searchpath();     /* tell GUI about path and startup flags */
    sys_set_temppath();
    sys_set_extrapath();
    sys_set_startup();
                       /* ... and about font, medio APIS, etc */
    sys_vgui("pdtk_pd_startup %d %d %d {%s} %s %s {%s} %s\n",
             PD_MAJOR_VERSION, PD_MINOR_VERSION,
             PD_BUGFIX_VERSION, PD_TEST_VERSION,
             apibuf, apibuf2, sys_font, sys_fontweight);
    sys_vgui("set pd_whichapi %d\n", sys_audioapi);
    sys_vgui("set zoom_open %d\n", sys_zoom_open == 2);

    sys_init_deken();
    return (0);
}

void sys_setrealtime(const char *libdir)
{
    char cmdbuf[MAXPDSTRING];
#if defined(__linux__) || defined(__FreeBSD_kernel__)
        /*  promote this process's priority, if we can and want to.
        If sys_hipriority not specified (-1), we assume real-time was wanted.
        Starting in Linux 2.6 one can permit real-time operation of Pd by]
        putting lines like:
                @audio - rtprio 99
                @audio - memlock unlimited
        in the system limits file, perhaps /etc/limits.conf or
        /etc/security/limits.conf, and calling Pd from a user in group audio. */
    if (sys_hipriority == -1)
        sys_hipriority = 1;

    snprintf(cmdbuf, MAXPDSTRING, "%s/bin/pd-watchdog", libdir);
    cmdbuf[MAXPDSTRING-1] = 0;
    if (sys_hipriority)
    {
        struct stat statbuf;
        if (stat(cmdbuf, &statbuf) < 0)
        {
            fprintf(stderr,
              "disabling real-time priority due to missing pd-watchdog (%s)\n",
                cmdbuf);
            sys_hipriority = 0;
        }
    }
    if (sys_hipriority)
    {
        int pipe9[2], watchpid;
            /* To prevent lockup, we fork off a watchdog process with
            higher real-time priority than ours.  The GUI has to send
            a stream of ping messages to the watchdog THROUGH the Pd
            process which has to pick them up from the GUI and forward
            them.  If any of these things aren't happening the watchdog
            starts sending "stop" and "cont" signals to the Pd process
            to make it timeshare with the rest of the system.  (Version
            0.33P2 : if there's no GUI, the watchdog pinging is done
            from the scheduler idle routine in this process instead.) */

        if (pipe(pipe9) < 0)
        {
            sys_sockerror("pipe");
            return;
        }
        watchpid = fork();
        if (watchpid < 0)
        {
            if (errno)
                perror("sys_setpriority");
            else fprintf(stderr, "sys_setpriority failed\n");
            return;
        }
        else if (!watchpid)             /* we're the child */
        {
            sys_set_priority(MODE_WATCHDOG);
            if (pipe9[1] != 0)
            {
                dup2(pipe9[0], 0);
                close(pipe9[0]);
            }
            close(pipe9[1]);

            if (sys_verbose) fprintf(stderr, "%s\n", cmdbuf);
            execl("/bin/sh", "sh", "-c", cmdbuf, (char*)0);
            perror("pd: exec");
            _exit(1);
        }
        else                            /* we're the parent */
        {
            sys_set_priority(MODE_RT);
            close(pipe9[0]);
                /* set close-on-exec so that watchdog will see an EOF when we
                close our copy - otherwise it might hang waiting for some
                stupid child process (as seems to happen if jackd auto-starts
                for us.) */
            if(fcntl(pipe9[1], F_SETFD, FD_CLOEXEC) < 0)
              perror("close-on-exec");
            sys_watchfd = pipe9[1];
                /* We also have to start the ping loop in the GUI;
                this is done later when the socket is open. */
        }
    }
    else if (sys_verbose)
        post("not setting real-time priority");
#endif /* __linux__ */

#ifdef _WIN32
    if (!SetPriorityClass(GetCurrentProcess(), HIGH_PRIORITY_CLASS))
        fprintf(stderr, "pd: couldn't set high priority class\n");
#endif
#ifdef __APPLE__
    if (sys_hipriority)
    {
        struct sched_param param;
        int policy = SCHED_RR;
        int err;
        param.sched_priority = 80; /* adjust 0 : 100 */

        err = pthread_setschedparam(pthread_self(), policy, &param);
        if (err)
            post("warning: high priority scheduling failed");
    }
#endif /* __APPLE__ */
}

extern void sys_exit(void);

/* This is called when something bad has happened, like a segfault.
Call glob_quit() below to exit cleanly.
LATER try to save dirty documents even in the bad case. */
void sys_bail(int n)
{
    static int reentered = 0;
    if (!reentered)
    {
        reentered = 1;
#if !defined(__linux__) && !defined(__FreeBSD_kernel__) && !defined(__GNU__)
            /* sys_close_audio() hangs if you're in a signal? */
        fprintf(stderr ,"gui socket %d - \n", pd_this->pd_inter->i_guisock);
        fprintf(stderr, "closing audio...\n");
        sys_close_audio();
        fprintf(stderr, "closing MIDI...\n");
        sys_close_midi();
        fprintf(stderr, "... done.\n");
#endif
        exit(n);
    }
    else _exit(1);
}

void glob_quit(void *dummy)
{
    sys_close_audio();
    sys_close_midi();
    if (sys_havegui())
    {
        sys_closesocket(pd_this->pd_inter->i_guisock);
        sys_rmpollfn(pd_this->pd_inter->i_guisock);
    }
    exit(0);
}

    /* recursively descend to all canvases and send them "vis" messages
    if they believe they're visible, to make it really so. */
static void glist_maybevis(t_glist *gl)
{
    t_gobj *g;
    for (g = gl->gl_list; g; g = g->g_next)
        if (pd_class(&g->g_pd) == canvas_class)
            glist_maybevis((t_glist *)g);
    if (gl->gl_havewindow)
    {
        canvas_vis(gl, 0);
        canvas_vis(gl, 1);
    }
}

int sys_startgui(const char *libdir)
{
    t_canvas *x;
    for (x = pd_getcanvaslist(); x; x = x->gl_next)
        canvas_vis(x, 0);
    pd_this->pd_inter->i_havegui = 1;
    pd_this->pd_inter->i_guihead = pd_this->pd_inter->i_guitail = 0;
    if (sys_do_startgui(libdir))
        return (-1);
    for (x = pd_getcanvaslist(); x; x = x->gl_next)
        if (strcmp(x->gl_name->s_name, "_float_template") &&
            strcmp(x->gl_name->s_name, "_float_array_template") &&
                strcmp(x->gl_name->s_name, "_text_template"))
    {
        glist_maybevis(x);
        canvas_vis(x, 1);
    }
    return (0);
}

 /* more work needed here - for some reason we can't restart the gui after
 shutting it down this way.  I think the second 'init' message never makes
 it because the to-gui buffer isn't re-initialized. */
void sys_stopgui( void)
{
    t_canvas *x;
    for (x = pd_getcanvaslist(); x; x = x->gl_next)
        canvas_vis(x, 0);
    sys_vgui("%s", "exit\n");
    if (pd_this->pd_inter->i_guisock >= 0)
    {
        sys_closesocket(pd_this->pd_inter->i_guisock);
        sys_rmpollfn(pd_this->pd_inter->i_guisock);
        pd_this->pd_inter->i_guisock = -1;
    }
    pd_this->pd_inter->i_havegui = 0;
}

/* ----------- mutexes for thread safety --------------- */

void s_inter_newpdinstance( void)
{
    pd_this->pd_inter = getbytes(sizeof(*pd_this->pd_inter));
#if PDTHREADS
    pthread_mutex_init(&pd_this->pd_inter->i_mutex, NULL);
    pd_this->pd_islocked = 0;
#endif
#ifdef _WIN32
    pd_this->pd_inter->i_freq = 0;
#endif
    pd_this->pd_inter->i_havegui = 0;
}

void s_inter_free(t_instanceinter *inter)
{
    if (inter->i_fdpoll) {
        binbuf_free(inter->i_inbinbuf);
        inter->i_inbinbuf = 0;
        t_freebytes(inter->i_fdpoll, inter->i_nfdpoll * sizeof(t_fdpoll));
        inter->i_fdpoll = 0;
        inter->i_nfdpoll = 0;
    }
    freebytes(inter, sizeof(*inter));
}

void s_inter_freepdinstance( void)
{
    s_inter_free(pd_this->pd_inter);
}

#if PDTHREADS
#ifdef PDINSTANCE
static pthread_rwlock_t sys_rwlock = PTHREAD_RWLOCK_INITIALIZER;
#else /* PDINSTANCE */
static pthread_mutex_t sys_mutex = PTHREAD_MUTEX_INITIALIZER;
#endif /* PDINSTANCE */
#endif /* PDTHREADS */

#if PDTHREADS

/* routines to lock and unlock Pd's global class structure or list of Pd
instances.  These are called internally within Pd when creating classes, adding
methods to them, or creating or freeing Pd instances.  They should probably
not be called from outside Pd.  They should be called at a point where the
current instance of Pd is currently locked via sys_lock() below; this gains
read access to the class and instance lists which must be released for the
write-lock to be available. */

void pd_globallock( void)
{
#ifdef PDINSTANCE
    if (!pd_this->pd_islocked)
        bug("pd_globallock");
    pthread_rwlock_unlock(&sys_rwlock);
    pthread_rwlock_wrlock(&sys_rwlock);
#endif /* PDINSTANCE */
}

void pd_globalunlock( void)
{
#ifdef PDINSTANCE
    pthread_rwlock_unlock(&sys_rwlock);
    pthread_rwlock_rdlock(&sys_rwlock);
#endif /* PDINSTANCE */
}

/* routines to lock/unlock a Pd instance for thread safety.  Call pd_setinsance
first.  The "pd_this"  variable can be written and read thread-safely as it
is defined as per-thread storage. */
void sys_lock( void)
{
#ifdef PDINSTANCE
    pthread_mutex_lock(&pd_this->pd_inter->i_mutex);
    pthread_rwlock_rdlock(&sys_rwlock);
    pd_this->pd_islocked = 1;
#else
    pthread_mutex_lock(&sys_mutex);
#endif
}

void sys_unlock( void)
{
#ifdef PDINSTANCE
    pd_this->pd_islocked = 0;
    pthread_rwlock_unlock(&sys_rwlock);
    pthread_mutex_unlock(&pd_this->pd_inter->i_mutex);
#else
    pthread_mutex_unlock(&sys_mutex);
#endif
}

int sys_trylock( void)
{
#ifdef PDINSTANCE
    int ret;
    if (!(ret = pthread_mutex_trylock(&pd_this->pd_inter->i_mutex)))
    {
        if (!(ret = pthread_rwlock_tryrdlock(&sys_rwlock)))
            return (0);
        else
        {
            pthread_mutex_unlock(&pd_this->pd_inter->i_mutex);
            return (ret);
        }
    }
    else return (ret);
#else
    return pthread_mutex_trylock(&sys_mutex);
#endif
}

#else /* PDTHREADS */

void sys_lock( void) {}
void sys_unlock( void) {}
void pd_globallock( void) {}
void pd_globalunlock( void) {}

#endif /* PDTHREADS */<|MERGE_RESOLUTION|>--- conflicted
+++ resolved
@@ -13,15 +13,6 @@
 #include <errno.h>
 #ifndef _WIN32
 #include <unistd.h>
-<<<<<<< HEAD
-=======
-#include <arpa/inet.h>
-#include <sys/socket.h>
-#include <sys/ioctl.h>
-#include <netinet/in.h>
-#include <netinet/tcp.h>
-#include <netdb.h>
->>>>>>> 0da5cd96
 #include <stdlib.h>
 #include <sys/time.h>
 #include <sys/mman.h>
@@ -405,21 +396,18 @@
 
 void sys_sockerror(char *s)
 {
-<<<<<<< HEAD
     int err = socket_errno();
-=======
-    int err = sys_sockerrno();
 #ifdef _WIN32
     char buf[MAXPDSTRING];
-    buf[0] = 0;
-    FormatMessageA(FORMAT_MESSAGE_FROM_SYSTEM | FORMAT_MESSAGE_IGNORE_INSERTS, 0, err,
-                   MAKELANGID (LANG_NEUTRAL, SUBLANG_DEFAULT), buf, sizeof(buf), NULL);
+    buf[0] = '\0';
+    FormatMessageA(FORMAT_MESSAGE_FROM_SYSTEM | FORMAT_MESSAGE_IGNORE_INSERTS,
+                   0, err, MAKELANGID (LANG_NEUTRAL, SUBLANG_DEFAULT), buf,
+                   sizeof(buf), NULL);
     if (*buf)
         error("%s: %s (%d)", s, buf, err);
     else
         error("%s: unknown error (%d)", s, err);
 #else
->>>>>>> 0da5cd96
     error("%s: %s (%d)", s, strerror(err), err);
 #endif
 }
@@ -525,26 +513,15 @@
     char buf[INBUFSIZE+1];
     socklen_t fromaddrlen = sizeof(struct sockaddr_storage);
     int ret, readbytes = 0;
-#ifdef _WIN32
-    unsigned long n;
-#else
-    int n;
-#endif
     while (1)
     {
-<<<<<<< HEAD
-            /* only close the socket if there really was an error.
-            (socket_errno() ignores some error codes) */
-        if (socket_errno())
-=======
         ret = (int)recvfrom(fd, buf, INBUFSIZE, 0,
             (struct sockaddr *)x->sr_fromaddr, (x->sr_fromaddr ? &fromaddrlen : 0));
         if (ret < 0)
->>>>>>> 0da5cd96
         {
                 /* only close the socket if there really was an error.
                 (sys_sockerrno() ignores some error codes) */
-            if (sys_sockerrno())
+            if (socket_errno())
             {
                 sys_sockerror("recv (udp)");
                 if (x->sr_notifier)
@@ -585,16 +562,7 @@
             if (readbytes >= INBUFSIZE)
                 return;
             /* check for pending UDP packets */
-        #ifdef _WIN32
-            if (ioctlsocket(fd, FIONREAD, &n) < 0)
-        #else
-            if (ioctl(fd, FIONREAD, &n) < 0)
-        #endif
-            {
-                error("ioctl failed");
-                return;
-            }
-            if (n <= 0) /* no pending packets */
+            if (socket_bytes_available(fd) <= 0)
                 return;
         }
     }
