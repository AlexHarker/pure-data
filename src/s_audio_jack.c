--- conflicted
+++ resolved
@@ -337,14 +337,7 @@
         yvan volochine, June 2013) */
     if (!jack_client) {
         do {
-          if (desired_client_name && strlen(desired_client_name)) {
-            if (client_iterator == 0)
-              strcpy(client_name, desired_client_name);
-            else
-              sprintf(client_name,"%s_%d", desired_client_name, client_iterator);
-          } else {
-            sprintf(client_name,"pure_data_%d",client_iterator);
-          }
+          sprintf(client_name,"pure_data_%d",client_iterator);
           client_iterator++;
           jack_client = jack_client_open (client_name, JackNoStartServer,
             &status, NULL);
@@ -570,7 +563,11 @@
     post("device listing not implemented for jack yet\n");
 }
 
-<<<<<<< HEAD
+void jack_autoconnect(int v)
+{
+    jack_should_autoconnect = v;
+}
+
 void jack_client_name(char *name)
 {
     if (desired_client_name) {
@@ -581,11 +578,6 @@
       desired_client_name = (char*)getbytes(strlen(name) + 1);
       strcpy(desired_client_name, name);
     }
-=======
-void jack_autoconnect(int v)
-{
-    jack_should_autoconnect = v;
->>>>>>> 8795a692
 }
 
 #endif /* JACK */