--- conflicted
+++ resolved
@@ -2640,15 +2640,11 @@
                 (obj_issignaloutlet(src, nout) ? 2 : 1) *
                 x->gl_zoom,
                 oc);
-<<<<<<< HEAD
-            canvas_dirty(x, 1);
-            return 1;
-=======
             canvas_undo_add(x, UNDO_CONNECT, "connect", canvas_undo_set_connect(x,
                     canvas_getindex(x, &src->ob_g), nout,
                     canvas_getindex(x, &sink->ob_g), nin));
-
->>>>>>> 916a393e
+            canvas_dirty(x, 1);
+            return 1;
         }
     }
     return 0;
