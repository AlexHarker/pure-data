--- conflicted
+++ resolved
@@ -110,12 +110,8 @@
     const char *path)
 {
     char symname[MAXPDSTRING], filename[MAXPDSTRING], dirbuf[MAXPDSTRING],
-<<<<<<< HEAD
-        *nameptr, altsymname[MAXPDSTRING];
+        *nameptr;
     const char**dllextent;
-=======
-        *nameptr;
->>>>>>> 80b38915
     const char *classname, *cnameptr;
     void *dlobj;
     t_xxx makeout = NULL;
