--- conflicted
+++ resolved
@@ -947,15 +947,10 @@
         }
         else if (!strcmp(*argv, "-path"))
         {
-<<<<<<< HEAD
-            if (argc < 2)
-                goto usage;
-
-            sys_searchpath = namelist_append_files(sys_searchpath, argv[1]);
-=======
+            if (argc < 2)
+                goto usage;
             STUFF->st_searchpath =
                 namelist_append_files(STUFF->st_searchpath, argv[1]);
->>>>>>> c17754d5
             argc -= 2; argv += 2;
         }
         else if (!strcmp(*argv, "-nostdpath"))
@@ -970,15 +965,10 @@
         }
         else if (!strcmp(*argv, "-helppath"))
         {
-<<<<<<< HEAD
-            if (argc < 2)
-                goto usage;
-
-            sys_helppath = namelist_append_files(sys_helppath, argv[1]);
-=======
+            if (argc < 2)
+                goto usage;
             STUFF->st_helppath =
                 namelist_append_files(STUFF->st_helppath, argv[1]);
->>>>>>> c17754d5
             argc -= 2; argv += 2;
         }
         else if (!strcmp(*argv, "-open"))
@@ -991,15 +981,11 @@
         }
         else if (!strcmp(*argv, "-lib"))
         {
-<<<<<<< HEAD
-            if (argc < 2)
-                goto usage;
-
-            sys_externlist = namelist_append_files(sys_externlist, argv[1]);
-=======
+            if (argc < 2)
+                goto usage;
+
             STUFF->st_externlist =
                 namelist_append_files(STUFF->st_externlist, argv[1]);
->>>>>>> c17754d5
             argc -= 2; argv += 2;
         }
         else if ((!strcmp(*argv, "-font-size") || !strcmp(*argv, "-font")))
